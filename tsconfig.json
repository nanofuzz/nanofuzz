--- conflicted
+++ resolved
@@ -4,11 +4,7 @@
     "outDir": "build/extension",
     "module": "commonjs",
     "target": "ES2020",
-<<<<<<< HEAD
-    "lib": ["ES2020", "ES2021.String", "WebWorker"],
-=======
-    "lib": ["ES2020", "WebWorker", "DOM"],
->>>>>>> 3d426255
+    "lib": ["ES2020", "ES2021.String", "WebWorker", "DOM"],
     "sourceMap": true,
     "allowJs": true,
     "moduleResolution": "node",

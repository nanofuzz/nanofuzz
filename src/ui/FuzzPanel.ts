import * as vscode from "vscode";
import * as JSON5 from "json5";
import * as os from "os";
import * as fuzzer from "../fuzzer/Fuzzer";
import * as fs from "fs";
import { htmlEscape } from "escape-goat";
import * as telemetry from "../telemetry/Telemetry";
import * as jestadapter from "../fuzzer/adapters/JestAdapter";
import { ProgramDef } from "fuzzer/analysis/typescript/ProgramDef";

/**
 * FuzzPanel displays fuzzer options, actions, and the last results for a
 * given FuzzEnvironment within a VS Code Webview.
 *
 * This class follows the Singleton pattern in that it keeps track of all
 * FuzzPanels created so that no more than onw panel exists at a time for
 * each FuzzEnvironment.
 *
 * For its user interface, this extension relies on the VS Code Webview
 * API and WebView controls.  Client-side Javascript is contained in
 * a separate FuzzPanelMain.js.
 */
export class FuzzPanel {
  // Static variables
  public static currentPanels: Record<string, FuzzPanel> = {}; // Map of panels indeved by the result of getFnRefKey()
  public static readonly viewType = "FuzzPanel"; // The name of this panel type
  public static context: vscode.ExtensionContext;

  // Instance variables
  private readonly _panel: vscode.WebviewPanel; // The WebView panel for this FuzzPanel instance
  private readonly _extensionUri: vscode.Uri; // Current Uri of the extension
  private _disposables: vscode.Disposable[] = []; // List of disposables
  private _fuzzEnv: fuzzer.FuzzEnv; // The Fuzz environment this panel represents
  private _state: FuzzPanelState = FuzzPanelState.init; // The current state of the fuzzer.

  // State-dependent instance variables
  private _results?: fuzzer.FuzzTestResults; // done state: the fuzzer output
  private _errorMessage?: string; // error state: the error message
  private _sortColumns?: FuzzSortColumns; // column sort orders

  // ------------------------ Static Methods ------------------------ //

  /**
   * This method either (a) creates a new FuzzPanel if one does not yet
   * exist for the given FuzzEnv, or (b) displays the existing FuzzPanel
   * for the given FuzzEnv, if it exists.
   *
   * @param extensionUri Extension Uri
   * @param env FuzzEnv for which to display or create the FuzzPanel
   */
  public static render(extensionUri: vscode.Uri, env: fuzzer.FuzzEnv): void {
    const fnRef = JSON5.stringify(env.function);

    // If we already have a panel for this fuzz env, show it.
    if (fnRef in FuzzPanel.currentPanels) {
      FuzzPanel.currentPanels[fnRef]._panel.reveal();
    } else {
      // Otherwise, create a new panel.
      const panel = vscode.window.createWebviewPanel(
        FuzzPanel.viewType, // FuzzPanel view type
        `AutoTest: ${env.function.name}()`, // webview title
        vscode.ViewColumn.Beside, // open beside the editor
        FuzzPanel.getWebviewOptions(extensionUri) // options
      );

      // Create the new FuzzPanel
      new FuzzPanel(panel, extensionUri, env);
    }
  } // fn: render()

  /**
   * Creates a new FuzzPanel with the given state.  This is used to
   * restore a FuzzPanel across VS Code restarts.
   *
   * @param panel The WebView panel for this FuzzPanel instance
   * @param extensionUri Uri of extension
   * @param state State of the FuzzPanel
   * @returns FuzzPanel instance for the given state
   */
  public static revive(
    panel: vscode.WebviewPanel,
    extensionUri: vscode.Uri,
    state: FuzzPanelStateSerialized
  ): void {
    let fuzzPanel: FuzzPanel | undefined;

    // Revive the FuzzPanel using the previous state
    if (
      typeof state === "object" &&
      "tag" in state &&
      state.tag === fuzzPanelStateVer
    ) {
      // Create a new fuzzer environment
      try {
        const env = fuzzer.setup(
          state.options,
          state.fnRef.module,
          state.fnRef.name
        );
        // Create the new FuzzPanel
        fuzzPanel = new FuzzPanel(panel, extensionUri, env);

        // Attach a telemetry event handler to the panel
        panel.onDidChangeViewState((e) => {
          vscode.commands.executeCommand(
            telemetry.commands.logTelemetry.name,
            new telemetry.LoggerEntry(
              "FuzzPanel.onDidChangeViewState",
              "Webview with title '%s' for function '%s' state changed.  Visible: %s.  Active %s.",
              [
                e.webviewPanel.title,
                fuzzPanel!.getFnRefKey(),
                e.webviewPanel.visible ? "true" : "false",
                e.webviewPanel.active ? "true" : "false",
              ]
            )
          );
        });
      } catch (e: any) {
        // It's possible the source code changed between restarting;
        // just log the exception and continue. Restoring these panels
        // is best effort anyway.
        console.error(`Unable to revive FuzzPanel: ${e.message}`);
      }
    }
    // Dispose of any panels we can't revive
    if (fuzzPanel === undefined) {
      panel.dispose();
    } else {
      vscode.commands.executeCommand(
        telemetry.commands.logTelemetry.name,
        new telemetry.LoggerEntry(
          "FuzzPanel.fuzz.open",
          "Fuzzing panel opened. Target: %s.",
          [fuzzPanel.getFnRefKey()]
        )
      );
    }
  } // fn: revive()

  /**
   * Determine the options to use when creating the FuzzPanel WebView
   *
   * @param extensionUri The Uri of the extension
   * @returns The options to use when creating the FuzzPanel WebView
   */
  public static getWebviewOptions(
    extensionUri: vscode.Uri
  ): vscode.WebviewPanelOptions & vscode.WebviewOptions {
    return {
      // Enable javascript in the webview
      enableScripts: true,

      // Enable searching on this panel
      enableFindWidget: true,

      // Retain the webview contents when hidden
      retainContextWhenHidden: true,

      // And restrict the webview to only loading content from our extension's `media` directory.
      // !!! localResourceRoots: [vscode.Uri.joinPath(extensionUri, "media")],
    };
  }

  // ------------------------ Instance Methods ------------------------ //

  /**
   * Creates a new instance of FuzzPanel.
   *
   * @param panel The WebView panel for this FuzzPanel instance
   * @param extensionUri Extension Uri
   * @param env FuzzEnv for which to create the FuzzPanel
   */
  private constructor(
    panel: vscode.WebviewPanel,
    extensionUri: vscode.Uri,
    env: fuzzer.FuzzEnv
  ) {
    this._panel = panel;
    this._extensionUri = extensionUri;
    this._fuzzEnv = env;

    // Listen for when the panel is disposed.  This happens when the
    // user closes the panel or when it is closed programmatically
    this._panel.onDidDispose(
      () => {
        this.dispose();
      },
      null,
      this._disposables
    );

    // Handle messages from the webview
    this._setWebviewMessageListener(this._panel.webview);

    // Set the webview's initial html content
    this._updateHtml();

    // Register the new panel
    FuzzPanel.currentPanels[this.getFnRefKey()] = this;
  } // fn: constructor

  /**
   * Returns the state of the FuzzPanel for serialization.
   *
   * @returns the state of the FuzzPanel
   */
  private getState(): FuzzPanelStateSerialized {
    return {
      tag: fuzzPanelStateVer,
      fnRef: this._fuzzEnv.function,
      options: this._fuzzEnv.options,
    };
  } // fn: getState()

  /**
   * Provides a key string that represents the fuzz environment
   * and is suitable for looking up a FuzzPanel in the
   * currentPanels map.
   *
   * @returns A key string that represents the fuzz environment
   */
  public getFnRefKey(): string {
    return JSON5.stringify(this._fuzzEnv.function);
  }

  // ----------------------- Message Handling ----------------------- //

  /**
   * Registers the message handler that allows the client side of
   * the WebView to communicate back with this extension.
   *
   * @param webview WebView instance
   */
  private _setWebviewMessageListener(webview: vscode.Webview) {
    webview.onDidReceiveMessage(
      async (message: FuzzPanelMessage) => {
        const { command, json } = message;

        switch (command) {
          case "fuzz.start":
            this._doFuzzStartCmd(json);
            break;
          case "test.pin":
            this._doTestPinnedCmd(json, true);
            break;
          case "test.unpin":
            this._doTestPinnedCmd(json, false);
            break;
          case "columnSortOrders":
            this._saveColumnSortOrders(json);
            break;
          case "customValidator":
            this._doCustomValidatorCmd();
            break;
          case "toggleValidator":
            this._doToggleValidator(json);
        }
      },
      undefined,
      this._disposables
    );
  } // fn: _setWebviewMessageListener

  /**
   * Saves or unsaves a test, depending on the `pin` parameter.
   *
   * @param json test case to save or unsave
   * @param pin true=save test; false=unsave test
   */
  private _doTestPinnedCmd(json: string, pin: boolean) {
    const pinnedSet: Record<string, fuzzer.FuzzPinnedTest> =
      this._getPinnedTests();
<<<<<<< HEAD
    // Update set of saved tests
    const changed = this._updatePinnedSet(json, pinnedSet, pin); // Did we change anything?
=======

    vscode.commands.executeCommand(
      telemetry.commands.logTelemetry.name,
      new telemetry.LoggerEntry(
        "FuzzPanel._doTestPinnedCmd",
        "Saving or unsaving: %s. Test case: %s.",
        [pin ? "saving" : "unsaving", json]
      )
    );

    let changed = false; // Did we change anything?

    // Add or delete the test, as needed
    if (json in pinnedSet) {
      // If we are unsaving and the test is in the file, remove it
      if (!pin) {
        delete pinnedSet[json];
        changed = true;
      }
    } else {
      // if we are saving a test but it is not in the file, add the test
      if (pin) {
        pinnedSet[json] = JSON5.parse(json);
        changed = true;
      }
    }
>>>>>>> 5c750ac9

    // Persist changes
    if (changed) {
      // Update the pinned tests file
      // The json file should contain all tests that are pinned and/or have a correct
      // icon selected
      const testCount = this._putPinnedTests(pinnedSet);

      // Get the filename of the Jest file
      const jestFile = jestadapter.getFilename(this._fuzzEnv.function.module);

      if (testCount) {
        // Generate the Jest test data for CI
        // The Jest file should contain all tests that are pinned (having only a correct
        // icon does not count)
        const jestTests = jestadapter.toString(
          this._getAllPinnedTests(),
          this._fuzzEnv.function.module,
          this._fuzzEnv.options.fnTimeout
        );

        // Persist the Jest tests for CI
        try {
          fs.writeFileSync(jestFile, jestTests);
        } catch (e: any) {
          vscode.window.showErrorMessage(
            `Unable to update test file: ${jestFile} (${e.message})`
          );
        }
      } else {
        // Delete the test file: it will contain no tests
        try {
          fs.rmSync(jestFile);
        } catch (e: any) {
          vscode.window.showErrorMessage(
            `Unable to remove test file: ${jestFile} (${e.message})`
          );
        }
      }
    }
  } // fn: _doTestPinnedCmd()

  /**
   * Returns the filename where pinned tests are persisted.
   *
   * @returns filename of pinned tests
   */
  private _getPinnedTestFilename(): string {
    let module = this._fuzzEnv.function.module;
    module = module.split(".").slice(0, -1).join(".") || module;
    return module + ".nano.test.json";
  } // fn: _getPinnedTestFilename()

  /**
   * Returns pinned tests for all functions in the current module.
   *
   * @returns all pinned tests for all functions in the current module
   */
  private _getAllPinnedTests(): Record<
    string,
    Record<string, fuzzer.FuzzPinnedTest>
  > {
    const jsonFile = this._getPinnedTestFilename();

    try {
      return JSON5.parse(fs.readFileSync(jsonFile).toString());
    } catch (e: any) {
      return {};
    }
  } // fn: _getAllPinnedTests()

  /**
   * Returns the pinned tests for just the current function.
   *
   * @returns pinned tests for the current function
   */
  private _getPinnedTests(): Record<string, fuzzer.FuzzPinnedTest> {
    const pinnedSet = this._getAllPinnedTests();
    const fnName = this._fuzzEnv.function.name; // Name of the function being tested

    // Return the pinned tests for the function, if any
    return fnName in pinnedSet ? pinnedSet[fnName] : {};
  } // fn: _getPinnedTests()

  /**
   * Persists the pinned tests for the current function.
   *
   * @param pinnedSet the pinned tests for the current function
   * @returns the number of pinned tests
   */
  private _putPinnedTests(
    pinnedSet: Record<string, fuzzer.FuzzPinnedTest>
  ): number {
    const jsonFile = this._getPinnedTestFilename();
    const fullSet = this._getAllPinnedTests();

    // Update the function in the dataset
    fullSet[this._fuzzEnv.function.name] = pinnedSet;

    // Count the number of tests
    let testCount = 0;
    Object.values(fullSet).forEach((fnTests) => {
      testCount += Object.keys(fnTests).length;
    });

    // Persist the pinned tests
    try {
      if (testCount) {
        fs.writeFileSync(jsonFile, JSON5.stringify(fullSet)); // Update the file
      } else {
        fs.rmSync(jsonFile); // Delete the file (no data)
      }
    } catch (e: any) {
      vscode.window.showErrorMessage(
        `Unable to update json file: ${jsonFile} (${e.message})`
      );
    }

    // Return the number of tests persisted
    return testCount;
  } // fn: _putPinnedTests()

  /**
   * Add and/or delete from the set of saved tests. Returns if changed.
   * @param json current test case
   * @param pinnedSet set of saved test cases
   * @param saving are we saving or unsaving?
   * @returns if changed
   */
  private _updatePinnedSet(
    json: string,
    pinnedSet: Record<string, fuzzer.FuzzPinnedTest>,
    saving: boolean
  ): boolean {
    let changed = false;
    const currTest = JSON5.parse(json);
    let currInput = JSON5.parse(json).input[0];
    currInput = JSON5.stringify(currInput);

    // If input is already in pinnedSet and should be deleted, delete it
    if (
      pinnedSet[currInput] &&
      currTest.pinned === false &&
      currTest.correct === "none"
    ) {
      delete pinnedSet[currInput];
      changed = true;
    } else {
      // Else, save to pinnedSet
      pinnedSet[currInput] = currTest;
      changed = true;
    }
    return changed;
  }

  /**
   * Message handler for the `columnSortOrders' command.
   */
  private _saveColumnSortOrders(json: string) {
    this._sortColumns = JSON5.parse(json);
  }

  /**
   * Add code skeleton for a custom validator to the program source code.
   */
  private _doCustomValidatorCmd() {
    const env = this._fuzzEnv; // Fuzzer environment
    const fnRef = env.function; // Reference to function under test

    const skeleton = [];
    skeleton.push(``);
    skeleton.push(``);
    skeleton.push(
      `export function ${fnRef.name}Validator(result: FuzzTestResult): FuzzTestResult {`
    );
    skeleton.push(`  return result;`);
    skeleton.push(`}`);

    const module = this._fuzzEnv.function.module;
    try {
      const fd = fs.openSync(module, "as+");
      fs.writeFileSync(fd, skeleton.join(os.EOL));
      fs.closeSync(fd);
    } catch {
      vscode.window.showErrorMessage(
        `Unable to write custom validator code skeleton to source file`
      );
    }
  }

  /**
   * Saves the name of the toggled validator function into this._fuzzEnv
   *
   * @param json name of validator function
   */
  private _doToggleValidator(json: string) {
    const validatorName = JSON5.parse(json);
    this._fuzzEnv.validator = validatorName;
  }

  /**
   * Message handler for the `fuzz.start` command.
   *
   * This handler:
   *  1. Accepts a JSON object containing an updated set
   *     of fuzzer and argument options as input
   *  2. Updates the fuzzer environment accordingly (note:
   *     logical validation of these options takes place
   *     within the Fuzzer and ArgDef classes)
   *  3. Runs the fuzzer
   *  4. Updates the WebView with the results
   *
   * @param json JSON input
   */
  private async _doFuzzStartCmd(json: string): Promise<void> {
    const panelInput: {
      fuzzer: Record<string, any>; // !!! Improve typing
      args: Record<string, any>; // !!! Improve typing
    } = JSON5.parse(json);
<<<<<<< HEAD
    const module = this._fuzzEnv.function.module;
    const program = ProgramDef.fromModule(module); // !!! missing options!
    // !!!! Why not just query the program for the function?
    const fn = fuzzer.FunctionDef.find(
      program,
      this._fuzzEnv.function.name,
      this._fuzzEnv.function.startOffset,
      this._fuzzEnv.options.argDefaults
    )[0];
=======
    const fn = this._fuzzEnv.function;
>>>>>>> 5c750ac9
    const argsFlat = fn.getArgDefsFlat();

    // Apply numeric fuzzer option changes
    ["suiteTimeout", "maxTests", "fnTimeout"].forEach((e) => {
      if (
        panelInput.fuzzer[e] !== undefined &&
        typeof panelInput.fuzzer[e] === "number"
      ) {
        this._fuzzEnv.options[e] = panelInput.fuzzer[e];
      }
    });

    // Apply argument option changes
    for (const i in panelInput.args) {
      const thisOverride = panelInput.args[i];
      const thisArg = argsFlat[i];
      if (Number(i) + 1 > argsFlat.length)
        throw new Error(
          `FuzzPanel input has ${panelInput.args.length} but the function has ${argsFlat.length}`
        );

      // Min and max values
      if (thisOverride.min !== undefined && thisOverride.max !== undefined) {
        switch (thisArg.getType()) {
          case fuzzer.ArgTag.NUMBER:
            thisArg.setIntervals([
              {
                min: Number(thisOverride.min),
                max: Number(thisOverride.max),
              },
            ]);
            break;
          case fuzzer.ArgTag.BOOLEAN:
            thisArg.setIntervals([
              {
                min: !!thisOverride.min,
                max: !!thisOverride.max,
              },
            ]);
            break;
          case fuzzer.ArgTag.STRING:
            thisArg.setIntervals([
              {
                min: thisOverride.min.toString(),
                max: thisOverride.max.toString(),
              },
            ]);
            break;
        }
      }

      // Number is integer
      if (thisOverride.numInteger !== undefined) {
        thisArg.setOptions({
          numInteger: !!thisOverride.numInteger,
        });
      }

      // String length min and max
      if (
        thisOverride.minStrLen !== undefined &&
        thisOverride.maxStrLen !== undefined
      ) {
        thisArg.setOptions({
          strLength: {
            min: Number(thisOverride.minStrLen),
            max: Number(thisOverride.maxStrLen),
          },
        });
      } // !!! validation

      // Array dimensions
      if (
        thisOverride.dimLength !== undefined &&
        thisOverride.dimLength.length
      ) {
        thisOverride.dimLength.forEach((e: fuzzer.Interval<number>) => {
          if (typeof e === "object" && "min" in e && "max" in e) {
            e = { min: Number(e.min), max: Number(e.max) };
          } else {
            throw new Error(
              `Invalid interval for array dimensions: ${JSON5.stringify(e)}`
            );
          }
        });
        thisArg.setOptions({
          dimLength: thisOverride.dimLength,
        });
      }
    } // for: each argument

    // Get the validator functions for this module
    this._fuzzEnv.validators = Object.values(program.getFunctions())
      .filter((fn) => fn.isValidator())
      .map((fn) => fn.getRef());

    // Update the UI
    this._results = undefined;
    this._state = FuzzPanelState.busy;
    this._updateHtml();

    // Log start of Fuzzing
    setTimeout(async () => {
      vscode.commands.executeCommand(
        telemetry.commands.logTelemetry.name,
        new telemetry.LoggerEntry(
          "FuzzPanel.fuzz.start",
          "Fuzzing started. Target: %s.",
          [this.getFnRefKey()]
        )
      );

      // Fuzz the function & store the results
      try {
        this._results = await fuzzer.fuzz(
          this._fuzzEnv,
          Object.values(this._getPinnedTests())
        );

        this._errorMessage = undefined;
        this._state = FuzzPanelState.done;
        vscode.commands.executeCommand(
          telemetry.commands.logTelemetry.name,
          new telemetry.LoggerEntry(
            "FuzzPanel.fuzz.done",
            "Fuzzing completed successfully. Target: %s. Results: %s",
            [this.getFnRefKey(), JSON5.stringify(this._results)]
          )
        );
      } catch (e: any) {
        this._state = FuzzPanelState.error;
        this._errorMessage = e.message ?? "Unknown error";
        vscode.commands.executeCommand(
          telemetry.commands.logTelemetry.name,
          new telemetry.LoggerEntry(
            "FuzzPanel.fuzz.error",
            "Fuzzing failed. Target: %s. Message: %s",
            [this.getFnRefKey(), this._errorMessage ?? "Unknown error"]
          )
        );
      }

      // Update the UI
      this._updateHtml();
    });
  } // fn: _doFuzzStartCmd()

  /**
   * Disposes all objects used by this instance
   */
  public dispose(): void {
    // Remove this panel from the list of current panels.
    delete FuzzPanel.currentPanels[this.getFnRefKey()];

    // Clean up our resources
    this._panel.dispose();

    while (this._disposables.length) {
      const x = this._disposables.pop();
      if (x) x.dispose();
    }
  } // fn: dispose()

  // ------------------------- Webview HTML ------------------------- //

  /**
   * Updates the WebView HTML with the current state of the FuzzPanel
   *
   * TODO: Move styles to CSS !!!
   */
  _updateHtml(): void {
    const webview: vscode.Webview = this._panel.webview; // Current webview
    const extensionUri: vscode.Uri = this._extensionUri; // Extension URI
    const disabledFlag =
      this._state === FuzzPanelState.busy ? ` disabled ` : ""; // Disable inputs if busy
    const resultSummary = {
      passedImplicit: 0,
      failedImplicit: 0,
      timeout: 0,
      exception: 0,
      badOutput: 0,
      passedExplicit: 0,
      failedExplicit: 0,
    }; // Summary of fuzzing results
    const toolkitUri = getUri(webview, extensionUri, [
      "node_modules",
      "@vscode",
      "webview-ui-toolkit",
      "dist",
      "toolkit.js",
    ]); // URI to the VS Code webview ui toolkit
    const codiconsUri = getUri(webview, extensionUri, [
      "node_modules",
      "@vscode",
      "codicons",
      "dist",
      "codicon.css",
    ]);
    const json5Uri = getUri(webview, extensionUri, [
      "node_modules",
      "json5",
      "dist",
      "index.js",
    ]); // URI to the json5 library
    const scriptUrl = getUri(webview, extensionUri, [
      "assets",
      "ui",
      "FuzzPanelMain.js",
    ]); // URI to client-side panel script
    const cssUrl = getUri(webview, extensionUri, [
      "assets",
      "ui",
      "FuzzPanelMain.css",
    ]); // URI to client-side panel script
    const env = this._fuzzEnv; // Fuzzer environment
<<<<<<< HEAD
    const fnRef = env.function; // Reference to function under test
    const program = ProgramDef.fromModule(
      fnRef.module,
      env.options.argDefaults
    );
    // Should we just get this from the program? !!!!
    const fn = fuzzer.FunctionDef.find(
      program,
      this._fuzzEnv.function.name,
      this._fuzzEnv.function.startOffset,
      this._fuzzEnv.options.argDefaults
    )[0];
=======
    const fn = env.function; // Reference to function under test
>>>>>>> 5c750ac9
    const counter = { id: 0 }; // Unique counter for argument ids
    let argDefHtml = ""; // HTML representing argument definitions

    // If fuzzer results are available, calculate how many tests passed, failed, etc.
    if (this._state === FuzzPanelState.done && this._results !== undefined) {
      for (const result of this._results.results) {
<<<<<<< HEAD
        if (result.passedImplicit) resultSummary.passedImplicit++;
=======
        if (result.passedImplicit) resultSummary.passed++;
>>>>>>> 5c750ac9
        else {
          resultSummary.failedImplicit++;
          if (result.exception) resultSummary.exception++;
          else if (result.timeout) resultSummary.timeout++;
          else resultSummary.badOutput++;
        }
        if (result.passedExplicit === true) ++resultSummary.passedExplicit;
        else if (result.passedExplicit === false)
          ++resultSummary.failedExplicit;
      }
    } // if: results are available

    // Render the HTML for each argument
    fn.getArgDefs().forEach(
      (arg) => (argDefHtml += this._argDefToHtmlForm(arg, counter))
    );

    // Prettier abhorrently butchers this HTML, so disable prettier here
    // prettier-ignore
    let html = /*html*/ `
      <!DOCTYPE html>
      <html lang="en">
        <head>
          <meta charset="UTF-8">
          <meta name="viewport" content="width=device-width, initial-scale=1.0">
          <script type="module" src="${toolkitUri}"></script>
          <script src="${json5Uri}"></script>
          <script type="module" src="${scriptUrl}"></script>
          <link rel="stylesheet" type="text/css" href="${cssUrl}">
          <link rel="stylesheet" type="text/css" href="${codiconsUri}">
          <title>AutoTest Panel</title>
        </head>
        <body>
          <h2 style="margin-bottom:.5em;margin-top:.1em;">AutoTest ${htmlEscape(
            fn.getName()
          )}() w/inputs:</h2>

          <!-- Function Arguments -->
          <div id="argDefs">${argDefHtml}</div>`;

    // prettier-ignore
    html += /*html*/ `
          <!-- Button Bar for Validator -->
          <div style="padding-top: .25em;">
              <vscode-radio-group id="validatorFunctions">
                <label slot="label">Validator:</label>
                  <vscode-radio id="validator-implicitOracle" name="implicitOracle" 
                  ${this._fuzzEnv.validator === "implicitOracle" ? "checked" : ""} >Implicit oracle</vscode-radio>`;
    if (this._fuzzEnv.validators) {
      for (let i = 0; i < this._fuzzEnv.validators.length; ++i) {
        const name = this._fuzzEnv.validators[i].name;
        const idName = `validator-${name}`;
        html += /*html*/ `
                  <vscode-radio id=${idName} name=${name} 
                  ${this._fuzzEnv.validator === name ? "checked" : ""}
                  > ${name}()</vscode-radio>`;
      }
    }
    // prettier-ignore
    html += /*html*/ `
              <vscode-radio-group>
              </div>
              <div style="padding-bottom: .25em;">
                <vscode-button ${disabledFlag} id="customValidator"  appearance="secondary">
                  ${this._state === FuzzPanelState.busy ? "+ Custom" : "+ Custom"}
                </vscode-button>
              </div>
              <vscode-divider></vscode-divider>

          <!-- Fuzzer Options -->
          <div id="fuzzOptions" style="display:none">
            <vscode-divider></vscode-divider>
            <p>These settings control how long testing runs. Testing stops when either limit is reached.  Pinned tests count against the maximum runtime but do not count against the maximum number of tests.</p>
            <vscode-text-field ${disabledFlag} id="fuzz-suiteTimeout" name="fuzz-suiteTimeout" value="${this._fuzzEnv.options.suiteTimeout}">
              Max runtime (ms)
            </vscode-text-field>
            <vscode-text-field ${disabledFlag} id="fuzz-maxTests" name="fuzz-maxTests" value="${this._fuzzEnv.options.maxTests}">
              Max number of tests
            </vscode-text-field>

            <vscode-divider></vscode-divider>
            <p>To ensure testing completes, stop long-running function calls and mark them as timeouts.</p>
            <vscode-text-field ${disabledFlag} id="fuzz-fnTimeout" name="fuzz-fnTimeout" value="${this._fuzzEnv.options.fnTimeout}">
              Stop function call after (ms)
            </vscode-text-field>
            <vscode-divider></vscode-divider>
          </div>

          <!-- Button Bar -->
          <div style="padding-top: .25em;">
            <vscode-button ${disabledFlag} id="fuzz.start"  appearance="primary">${this._state === FuzzPanelState.busy ? "Testing..." : "Test"}</vscode-button>
            <vscode-button ${disabledFlag} id="fuzz.options" appearance="secondary">More options</vscode-button>
          </div>

          <!-- Fuzzer Errors -->
          <div class="fuzzErrors" ${
            this._state === FuzzPanelState.error
              ? ""
              : /*html*/ `style="display:none;"`
          }>
            <h3>The fuzzer stopped with this error:</h3>
            <p>${this._errorMessage ?? "Unknown error"}</p>
          </div>

          <!-- Fuzzer Output -->
          <div class="fuzzResults" ${
            this._state === FuzzPanelState.done
              ? ""
              : /*html*/ `style="display:none;"`
          }>
            <vscode-panels>`;

    // If we have results, render the output tabs to display the results.
    const tabs = [
      {
        id: "failedExplicit",
        name: "Failed",
        oracleDesc: "(Labeled by human oracle)",
        description: `These do not match the expected outputs from the correctness icons:`,
      },
      {
        id: "timeout",
        name: "Timeouts",
        description: `These inputs did not terminate within ${this._fuzzEnv.options.fnTimeout}ms:`,
      },
      {
        id: "exception",
        name: "Exceptions",
        description: `These inputs resulted in a runtime exception:`,
      },
      {
        id: "badOutput",
        name: "Likely Failed",
        oracleDesc: "(Labeled by implicit oracle)",
        description: `These outputs contain: null, NaN, Infinity, or undefined:`,
      },
      {
        id: "passedImplicit",
        name: "Not 'Likely Failed'",
        oracleDesc: "(Labeled by implicit oracle)",
        description: `These outputs do not contain: timeout, exception, null, NaN, Infinity, or undefined:`,
      },
      {
        id: "passedExplicit",
        name: "Passed",
        oracleDesc: "(Labeled by human oracle)",
        description: `These match the expected outputs from the correctness icons:`,
      },
    ];
    tabs.forEach((e) => {
      if (resultSummary[e.id] > 0) {
        // prettier-ignore
        html += /*html*/ `
              <vscode-panel-tab id="tab-${e.id}">
                ${e.name}<vscode-badge appearance="secondary">${
                  resultSummary[e.id]
                }</vscode-badge>
              </vscode-panel-tab>`;
      }
    });
    // <span class="codicon codicon-hubot"></span>
    // <span class="codicon codicon-feedback"></span>

    tabs.forEach((e) => {
      if (resultSummary[e.id] > 0)
        html += /*html*/ `
              <vscode-panel-view id="view-${e.id}">
                <section>
                <h4 style="margin-bottom:.25em;margin-top:.25em;">${e.oracleDesc}</h4>
                <h4 style="margin-bottom:.25em;margin-top:.25em;">${e.description}</h4>
                <div id="fuzzResultsGrid-${e.id}">
                    <table class="fuzzGrid">
                      <thead class="columnSortOrder" id="fuzzResultsGrid-${e.id}-thead" /> 
                      <tbody id="fuzzResultsGrid-${e.id}-tbody" />
                    </table>
                  </div>
                </section>
              </vscode-panel-view>`;
    });
    html += /*html*/ `
            </vscode-panels>
          </div>

          <!-- Fuzzer Result Payload: for the client script to process -->
          <div id="fuzzResultsData" style="display:none">
            ${
              this._results === undefined
                ? "{}"
                : htmlEscape(JSON5.stringify(this._results))
            }
          </div>

          <!-- Fuzzer Sort Columns: for the client script to process -->
          <div id="fuzzSortColumns" style="display:none">
            ${
              this._sortColumns === undefined
                ? "{}"
                : htmlEscape(JSON5.stringify(this._sortColumns))
            }
          </div>
          
          <!-- Validator Functions: for the client script to process -->
          <div id="validators" style="display:none">
            ${
              this._fuzzEnv.validators === undefined
                ? "[]"
                : htmlEscape(JSON5.stringify(this._fuzzEnv.validators))
            }
          </div>

          <!-- Fuzzer State Payload: for the client script to persist -->
          <div id="fuzzPanelState" style="display:none">
            ${htmlEscape(JSON5.stringify(this.getState()))}
          </div>
                    
        </body>
      </html>
    `;

    // Update the webview with the new HTML
    this._panel.webview.html = html;
  } // fn: _updateHtml()

  /**
   * Returns an HTML form representing an argument definition.  The counter
   * is passed by reference so it can be unique across the entire tree of
   * arguments: objects can be nested arbitrarily.
   *
   * @param arg Argument definition to render
   * @param counter Counter internally incremented for each argument
   * @returns html string of the argument definition form
   */
  private _argDefToHtmlForm(
    arg: fuzzer.ArgDef<fuzzer.ArgType>,
    counter: { id: number } // pass counter by reference
  ): string {
    const id = counter.id++; // unique id for each argument
    const idBase = `argDef-${id}`; // base HTML id for this argument
    const argType = arg.getType(); // type of argument
    const disabledFlag =
      this._state === FuzzPanelState.busy ? ` disabled ` : ""; // Disable inputs if busy
    const dimString = "[]".repeat(arg.getDim()); // Text indicating array dimensions
<<<<<<< HEAD
    const typeString =
      arg.getTypeRef() ??
      (argType === fuzzer.ArgTag.OBJECT ? "Object" : argType.toLowerCase()); // Text indicating arg type
=======
>>>>>>> 5c750ac9
    const optionalString = arg.isOptional() ? "?" : ""; // Text indication arg optionality

    let typeString: string; // Text indicating the type of argument
    const argTypeRef = arg.getTypeRef();
    if (argTypeRef !== undefined) {
      typeString = argTypeRef.substring(argTypeRef.lastIndexOf(".") + 1);
    } else {
      typeString =
        argType === fuzzer.ArgTag.OBJECT ? "Object" : argType.toLowerCase();
    }

    // prettier-ignore
    let html = /*html*/ `
    <!-- Argument Definition -->
    <div class="argDef" id="${idBase}">
      <!-- Argument Name -->
      <div class="argDef-name" style="font-size:1.25em;">
        <strong>${htmlEscape(
          arg.getName()
        )}</strong>${optionalString}: ${typeString}${dimString} =
        ${argType === fuzzer.ArgTag.OBJECT
          ? ' {'
          : ''
        }
      </div>`;

    html += /*html*/ `
      <!-- Argument Type -->
      <div class="argDef-type-${htmlEscape(
        arg.getType()
      )}" id="${idBase}-${argType}" style="padding-left: 1em;">
      <!-- Argument Options -->`;

    // Argument options
    switch (arg.getType()) {
      // Number-specific Options
      case fuzzer.ArgTag.NUMBER: {
        // TODO: validate for ints and floats !!!
        html += /*html*/ `<vscode-text-field ${disabledFlag} id="${idBase}-min" name="${idBase}-min" value="${htmlEscape(
          Number(arg.getIntervals()[0].min).toString()
        )}">Minimum value</vscode-text-field>`;
        html += " ";
        html += /*html*/ `<vscode-text-field ${disabledFlag} id="${idBase}-max" name="${idBase}-max" value="${htmlEscape(
          Number(arg.getIntervals()[0].max).toString()
        )}">Maximum value</vscode-text-field>`;
        html += " ";
        html +=
          /*html*/
          `<vscode-radio-group>
            <vscode-radio ${disabledFlag} id="${idBase}-numInteger" name="${idBase}-numInteger" ${
            arg.getOptions().numInteger ? " checked " : ""
          }>Integer</vscode-radio>
            <vscode-radio ${disabledFlag} id="${idBase}-numInteger" name="${idBase}-numInteger" ${
            !arg.getOptions().numInteger ? " checked " : ""
          }>Float</vscode-radio>
          </vscode-radio-group>`;
        break;
      }

      // String-specific Options
      case fuzzer.ArgTag.STRING: {
        // TODO: validate for ints > 0 !!!
        html += /*html*/ `<vscode-text-field ${disabledFlag} id="${idBase}-minStrLen" name="${idBase}-min" value="${htmlEscape(
          arg.getOptions().strLength.min.toString()
        )}">Minimum string length</vscode-text-field>`;
        html += " ";
        html += /*html*/ `<vscode-text-field ${disabledFlag} id="${idBase}-maxStrLen" name="${idBase}-max" value="${htmlEscape(
          arg.getOptions().strLength.max.toString()
        )}">Maximum string length</vscode-text-field>`;
        break;
      }

      // Boolean-specific Options
      case fuzzer.ArgTag.BOOLEAN: {
        let intervals = arg.getIntervals();
        if (intervals.length === 0) {
          intervals = [{ min: false, max: true }];
        }
        html +=
          /*html*/
          `<vscode-radio-group>
            <!--<label slot="label">Values</label>-->
            <vscode-radio ${disabledFlag} id="${idBase}-trueFalse" name="${idBase}-trueFalse" ${
            intervals[0].min !== intervals[0].max ? " checked " : ""
          }>True and false</vscode-radio>
            <vscode-radio ${disabledFlag} id="${idBase}-trueOnly" name="${idBase}-trueOnly" ${
            intervals[0].min && intervals[0].max ? " checked " : ""
          }>True</vscode-radio>
            <vscode-radio ${disabledFlag} id="${idBase}-falseOnly" name="${idBase}-falseOnly" ${
            !intervals[0].min && !intervals[0].max ? " checked " : ""
          }>False</vscode-radio>
          </vscode-radio-group>`;
        break;
      }

      // Object-specific Options
      case fuzzer.ArgTag.OBJECT: {
        // Only for objects: output the array form prior to the child arguments.
        // This seems odd, but the screen reads better to the user this way.
        html += this._argDefArrayToHtmlForm(arg, idBase, disabledFlag);
        html += `<div>`;
        arg
          .getChildren()
          .forEach((child) => (html += this._argDefToHtmlForm(child, counter)));
        html += `</div>`;
        break;
      }
    }

    // For objects: output any sub-arguments.
    if (argType !== fuzzer.ArgTag.OBJECT) {
      html += this._argDefArrayToHtmlForm(arg, idBase, disabledFlag);
    }

    html += `</div>`;
    // For objects: output the end of object character ("}") here
    if (argType === fuzzer.ArgTag.OBJECT) {
      html += /*html*/ `<span style="font-size:1.25em;">}</span>`;
    }
    html += `</div>`;

    // Return the argument's HTML
    return html;
  } // fn: _argDefToHtmlForm()

  /**
   * Returns an HTML form representing an array argument definition.
   *
   * @param arg Argument definition to render as an array
   * @param idBase The arg id base of the parent argument form
   * @param disabledFlag Indicates whether controls are disabled
   * @returns html string representing an argument's array form
   */
  private _argDefArrayToHtmlForm(
    arg: fuzzer.ArgDef<fuzzer.ArgType>,
    idBase: string,
    disabledFlag: string
  ): string {
    let html = "";

    // Array dimensions
    for (let dim = 0; dim < arg.getDim(); dim++) {
      const arrayBase = `${idBase}-array-${dim}`;

      // TODO: validate for ints > 0 !!!
      html += /*html*/ ``;
      html +=
        /*html*/
        `<div>
          <vscode-text-field ${disabledFlag} id="${arrayBase}-min" name="${arrayBase}-min" value="${htmlEscape(
          arg.getOptions().dimLength[dim].min.toString()
        )}">Array${"[]".repeat(dim + 1)}: min length
          </vscode-text-field>
          <vscode-text-field ${disabledFlag} id="${arrayBase}-max" name="${arrayBase}-max" value="${htmlEscape(
          arg.getOptions().dimLength[dim].max.toString()
        )}">Array${"[]".repeat(dim + 1)}: max length
          </vscode-text-field>
        </div>`;
    }

    return html;
  } // fn: _arraySizeHtmlForm()
} // class: FuzzPanel

// ------------------------ Helper Functions ----------------------- //

/**
 * Convenience function to build a uri to a project file at runtime.
 *
 * @param webview webview object
 * @param extensionUri uri of extension
 * @param pathList list of paths to concatenate
 * @returns A vscode uri to the requested path
 */
export function getUri(
  webview: vscode.Webview,
  extensionUri: vscode.Uri,
  pathList: string[]
): vscode.Uri {
  return webview.asWebviewUri(vscode.Uri.joinPath(extensionUri, ...pathList));
} // fn: getUri()

/**
 * Handles the nanofuzz.Fuzz command by creating a fuzz environment for
 * the function specified as input -- or the current cursor position if
 * no function is specified.
 *
 * @param match optional: a reference to the function to fuzz
 * @returns void
 */
export async function handleFuzzCommand(match?: FunctionMatch): Promise<void> {
  // Get the function name (only present on a CodeLens match)
  const fnName: string | undefined = match ? match.ref.name : undefined;

  // Get the current active document
  const editor = vscode.window.activeTextEditor;
  const document = match
    ? match.document
    : vscode.window.activeTextEditor?.document;
  if (!document || !editor) {
    vscode.window.showErrorMessage(
      "Please select a function to autotest in the editor."
    );
    return; // If there is no active editor, return.
  }

  // Ensure we have a function name
  if (!fnName) {
    vscode.window.showErrorMessage(
      "Please use the AutoTest button to test a function."
    );
    return;
  }

  // Ensure the document is saved / not dirty
  if (document.isDirty) {
    vscode.window.showErrorMessage("Please save the file before autotesting.");
    return;
  }

  // Get the current active editor filename
  const srcFile = document.uri.path; //full path of the file which the function is in.

  // Call the fuzzer to analyze the function
  const fuzzOptions = fuzzer.getDefaultFuzzOptions();
  let fuzzSetup: fuzzer.FuzzEnv;
  try {
    fuzzSetup = fuzzer.setup(fuzzOptions, srcFile, fnName);
  } catch (e: any) {
    vscode.window.showErrorMessage(
      `Could not find or does not support this function. Messge: "${e.message}"`
    );
    return;
  }

  // Load the fuzz panel
  FuzzPanel.render(FuzzPanel.context.extensionUri, fuzzSetup);

  return;
} // fn: handleFuzzCommand()

/**
 * Returns an array of FuzzPanel CodeLens objects for the given document.
 *
 * Note: Only exported functions are returned.
 *
 * @param document text document to analyze
 * @param token cancellation token (unused)
 * @returns array of CodeLens objects
 */
export function provideCodeLenses(
  document: vscode.TextDocument,
  token: vscode.CancellationToken
): vscode.CodeLens[] {
  // Use the TypeScript analyzer to find all fn declarations in the module
  // !!!! Why don't we just query the program instead?
  const matches: FunctionMatch[] = [];
  const program = ProgramDef.fromModule(document.fileName);
  try {
<<<<<<< HEAD
    const functions = fuzzer.FunctionDef.find(program).filter(
      (e) => e.isExported() // only exported functions
    );
=======
    const program = ProgramDef.fromModuleAndSource(document.fileName, () =>
      document.getText()
    );
    const functions = Object.values(program.getExportedFunctions());
>>>>>>> 5c750ac9

    for (const fn of functions) {
      matches.push({
        document,
        ref: fn.getRef(),
      });
    }
  } catch (e: any) {
    console.error(
      `Error parsing typescript file: ${document.fileName} error: ${e.message}`
    );
  }

  // Build the map of CodeLens objects at each function location
  return matches.map(
    (match) =>
      new vscode.CodeLens(
        new vscode.Range(
          document.positionAt(match.ref.startOffset),
          document.positionAt(match.ref.endOffset)
        ),
        {
          title: "AutoTest...",
          command: commands.fuzz.name,
          arguments: [match],
        }
      )
  );
} // fn: provideCodeLenses()

/**
 * Initializes the module
 *
 * @param context extension context
 */
export function init(context: vscode.ExtensionContext): void {
  FuzzPanel.context = context; // Set the context
}

/**
 * De-initializes the module
 */
export function deinit(): void {
  // noop
}

// --------------------------- Constants --------------------------- //

/**
 * Commands supported by this module
 *
 * Note: Manually update package.json.
 */
export const commands = {
  fuzz: { name: "nanofuzz.Fuzz", fn: handleFuzzCommand },
};

/**
 * Languages supported by this module
 */
export const languages = ["typescript", "typescriptreact"];

/**
 * The Fuzzer State Version we currently support.
 */
const fuzzPanelStateVer = "FuzzPanelStateSerialized-1.0.0";

// ----------------------------- Types ----------------------------- //

/**
 * Represents a message from the WebView client to its FuzzPanel.
 */
export type FuzzPanelMessage = {
  command: string;
  json: string; // !!! Better typing here
};

/**
 * Represents the possible states of the FuzzPanel
 */
export enum FuzzPanelState {
  init = "init", // Nothing has been fuzzed yet
  busy = "busy", // Fuzzing is in progress
  done = "done", // Fuzzing is done
  error = "error", // Fuzzing stopped due to an error
}

/**
 * The serialized state of a FuzzPanel
 */
export type FuzzPanelStateSerialized = {
  tag: string;
  fnRef: fuzzer.FunctionRef;
  options: fuzzer.FuzzOptions;
};

/**
 * Represents a link between a vscode document and a function definition
 */
export type FunctionMatch = {
  document: vscode.TextDocument;
  ref: fuzzer.FunctionRef;
};

export type FuzzSortColumns = Record<string, string>;<|MERGE_RESOLUTION|>--- conflicted
+++ resolved
@@ -58,7 +58,7 @@
       // Otherwise, create a new panel.
       const panel = vscode.window.createWebviewPanel(
         FuzzPanel.viewType, // FuzzPanel view type
-        `AutoTest: ${env.function.name}()`, // webview title
+        `AutoTest: ${env.function.getName()}()`, // webview title
         vscode.ViewColumn.Beside, // open beside the editor
         FuzzPanel.getWebviewOptions(extensionUri) // options
       );
@@ -208,7 +208,7 @@
   private getState(): FuzzPanelStateSerialized {
     return {
       tag: fuzzPanelStateVer,
-      fnRef: this._fuzzEnv.function,
+      fnRef: this._fuzzEnv.function.getRef(),
       options: this._fuzzEnv.options,
     };
   } // fn: getState()
@@ -271,10 +271,6 @@
   private _doTestPinnedCmd(json: string, pin: boolean) {
     const pinnedSet: Record<string, fuzzer.FuzzPinnedTest> =
       this._getPinnedTests();
-<<<<<<< HEAD
-    // Update set of saved tests
-    const changed = this._updatePinnedSet(json, pinnedSet, pin); // Did we change anything?
-=======
 
     vscode.commands.executeCommand(
       telemetry.commands.logTelemetry.name,
@@ -285,23 +281,8 @@
       )
     );
 
-    let changed = false; // Did we change anything?
-
-    // Add or delete the test, as needed
-    if (json in pinnedSet) {
-      // If we are unsaving and the test is in the file, remove it
-      if (!pin) {
-        delete pinnedSet[json];
-        changed = true;
-      }
-    } else {
-      // if we are saving a test but it is not in the file, add the test
-      if (pin) {
-        pinnedSet[json] = JSON5.parse(json);
-        changed = true;
-      }
-    }
->>>>>>> 5c750ac9
+    // Update set of saved tests
+    const changed = this._updatePinnedSet(json, pinnedSet, pin); // Did we change anything?
 
     // Persist changes
     if (changed) {
@@ -311,7 +292,9 @@
       const testCount = this._putPinnedTests(pinnedSet);
 
       // Get the filename of the Jest file
-      const jestFile = jestadapter.getFilename(this._fuzzEnv.function.module);
+      const jestFile = jestadapter.getFilename(
+        this._fuzzEnv.function.getModule()
+      );
 
       if (testCount) {
         // Generate the Jest test data for CI
@@ -319,7 +302,7 @@
         // icon does not count)
         const jestTests = jestadapter.toString(
           this._getAllPinnedTests(),
-          this._fuzzEnv.function.module,
+          this._fuzzEnv.function.getModule(),
           this._fuzzEnv.options.fnTimeout
         );
 
@@ -350,7 +333,7 @@
    * @returns filename of pinned tests
    */
   private _getPinnedTestFilename(): string {
-    let module = this._fuzzEnv.function.module;
+    let module = this._fuzzEnv.function.getModule();
     module = module.split(".").slice(0, -1).join(".") || module;
     return module + ".nano.test.json";
   } // fn: _getPinnedTestFilename()
@@ -380,7 +363,7 @@
    */
   private _getPinnedTests(): Record<string, fuzzer.FuzzPinnedTest> {
     const pinnedSet = this._getAllPinnedTests();
-    const fnName = this._fuzzEnv.function.name; // Name of the function being tested
+    const fnName = this._fuzzEnv.function.getName(); // Name of the function being tested
 
     // Return the pinned tests for the function, if any
     return fnName in pinnedSet ? pinnedSet[fnName] : {};
@@ -399,7 +382,7 @@
     const fullSet = this._getAllPinnedTests();
 
     // Update the function in the dataset
-    fullSet[this._fuzzEnv.function.name] = pinnedSet;
+    fullSet[this._fuzzEnv.function.getName()] = pinnedSet;
 
     // Count the number of tests
     let testCount = 0;
@@ -469,18 +452,18 @@
    */
   private _doCustomValidatorCmd() {
     const env = this._fuzzEnv; // Fuzzer environment
-    const fnRef = env.function; // Reference to function under test
+    const fn = env.function; // Function under test
 
     const skeleton = [];
     skeleton.push(``);
     skeleton.push(``);
     skeleton.push(
-      `export function ${fnRef.name}Validator(result: FuzzTestResult): FuzzTestResult {`
+      `export function ${fn.getName()}Validator(result: FuzzTestResult): FuzzTestResult {`
     );
     skeleton.push(`  return result;`);
     skeleton.push(`}`);
 
-    const module = this._fuzzEnv.function.module;
+    const module = this._fuzzEnv.function.getModule();
     try {
       const fd = fs.openSync(module, "as+");
       fs.writeFileSync(fd, skeleton.join(os.EOL));
@@ -521,19 +504,7 @@
       fuzzer: Record<string, any>; // !!! Improve typing
       args: Record<string, any>; // !!! Improve typing
     } = JSON5.parse(json);
-<<<<<<< HEAD
-    const module = this._fuzzEnv.function.module;
-    const program = ProgramDef.fromModule(module); // !!! missing options!
-    // !!!! Why not just query the program for the function?
-    const fn = fuzzer.FunctionDef.find(
-      program,
-      this._fuzzEnv.function.name,
-      this._fuzzEnv.function.startOffset,
-      this._fuzzEnv.options.argDefaults
-    )[0];
-=======
     const fn = this._fuzzEnv.function;
->>>>>>> 5c750ac9
     const argsFlat = fn.getArgDefsFlat();
 
     // Apply numeric fuzzer option changes
@@ -624,11 +595,6 @@
         });
       }
     } // for: each argument
-
-    // Get the validator functions for this module
-    this._fuzzEnv.validators = Object.values(program.getFunctions())
-      .filter((fn) => fn.isValidator())
-      .map((fn) => fn.getRef());
 
     // Update the UI
     this._results = undefined;
@@ -749,33 +715,14 @@
       "FuzzPanelMain.css",
     ]); // URI to client-side panel script
     const env = this._fuzzEnv; // Fuzzer environment
-<<<<<<< HEAD
-    const fnRef = env.function; // Reference to function under test
-    const program = ProgramDef.fromModule(
-      fnRef.module,
-      env.options.argDefaults
-    );
-    // Should we just get this from the program? !!!!
-    const fn = fuzzer.FunctionDef.find(
-      program,
-      this._fuzzEnv.function.name,
-      this._fuzzEnv.function.startOffset,
-      this._fuzzEnv.options.argDefaults
-    )[0];
-=======
-    const fn = env.function; // Reference to function under test
->>>>>>> 5c750ac9
+    const fn = env.function; // Function under test
     const counter = { id: 0 }; // Unique counter for argument ids
     let argDefHtml = ""; // HTML representing argument definitions
 
     // If fuzzer results are available, calculate how many tests passed, failed, etc.
     if (this._state === FuzzPanelState.done && this._results !== undefined) {
       for (const result of this._results.results) {
-<<<<<<< HEAD
         if (result.passedImplicit) resultSummary.passedImplicit++;
-=======
-        if (result.passedImplicit) resultSummary.passed++;
->>>>>>> 5c750ac9
         else {
           resultSummary.failedImplicit++;
           if (result.exception) resultSummary.exception++;
@@ -1018,12 +965,6 @@
     const disabledFlag =
       this._state === FuzzPanelState.busy ? ` disabled ` : ""; // Disable inputs if busy
     const dimString = "[]".repeat(arg.getDim()); // Text indicating array dimensions
-<<<<<<< HEAD
-    const typeString =
-      arg.getTypeRef() ??
-      (argType === fuzzer.ArgTag.OBJECT ? "Object" : argType.toLowerCase()); // Text indicating arg type
-=======
->>>>>>> 5c750ac9
     const optionalString = arg.isOptional() ? "?" : ""; // Text indication arg optionality
 
     let typeString: string; // Text indicating the type of argument
@@ -1279,20 +1220,12 @@
   token: vscode.CancellationToken
 ): vscode.CodeLens[] {
   // Use the TypeScript analyzer to find all fn declarations in the module
-  // !!!! Why don't we just query the program instead?
   const matches: FunctionMatch[] = [];
-  const program = ProgramDef.fromModule(document.fileName);
   try {
-<<<<<<< HEAD
-    const functions = fuzzer.FunctionDef.find(program).filter(
-      (e) => e.isExported() // only exported functions
-    );
-=======
     const program = ProgramDef.fromModuleAndSource(document.fileName, () =>
       document.getText()
     );
     const functions = Object.values(program.getExportedFunctions());
->>>>>>> 5c750ac9
 
     for (const fn of functions) {
       matches.push({

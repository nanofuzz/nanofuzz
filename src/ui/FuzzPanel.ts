--- conflicted
+++ resolved
@@ -5,15 +5,10 @@
 import { htmlEscape } from "escape-goat";
 import * as telemetry from "../telemetry/Telemetry";
 import * as jestadapter from "../fuzzer/adapters/JestAdapter";
-<<<<<<< HEAD
 import { ProgramDef } from "../fuzzer/analysis/typescript/ProgramDef";
-import { isError } from "../fuzzer/Util";
+import { isError, getErrorMessageOrJson } from "../fuzzer/Util";
 import { AbstractProgramModel } from "../models/AbstractProgramModel";
 import { ProgramModelFactory } from "../models/ProgramModelFactory";
-=======
-import { ProgramDef } from "fuzzer/analysis/typescript/ProgramDef";
-import { isError, getErrorMessageOrJson } from "../Util";
->>>>>>> 62aa3a66
 
 // Consts for validator result arg name generation
 const resultArgCandidateNames = ["r", "result", "_r", "_result"];
@@ -162,7 +157,7 @@
         // It's possible the source code changed between restarting;
         // just log the exception and continue. Restoring these panels
         // is best effort anyway.
-        const msg = getErrorMessageOrJson(e);
+        const msg = isError(e) ? e.message : JSON5.stringify(e);
         console.error(`Unable to revive FuzzPanel: ${msg}`);
       }
     }
@@ -332,7 +327,6 @@
     });
   }
 
-<<<<<<< HEAD
   /** !!!!!! */
   private _getModel(): AbstractProgramModel {
     if (!this._model) {
@@ -347,7 +341,7 @@
       this._model = ProgramModelFactory.create(this._fuzzEnv.function);
     }
   } // fn: _updateModel
-=======
+
   /**
    * Extracts error information from an unknown error object and sets
    * the _errorMessage and _errorStack fields.
@@ -364,9 +358,8 @@
       this._errorMessage = "Unknown error";
       this._errorStack = "<no stack>";
     }
-    return [this._errorMessage, this._errorStack];
+    return [this._errorMessage, this._errorStack ?? "<no stack>"];
   }
->>>>>>> 62aa3a66
 
   // ----------------------- Message Handling ----------------------- //
 
@@ -733,7 +726,7 @@
     try {
       fs.writeFileSync(jsonFile, JSON5.stringify(fullSet)); // Update the file
     } catch (e: unknown) {
-      const msg = getErrorMessageOrJson(e);
+      const msg = isError(e) ? e.message : JSON5.stringify(e);
       vscode.window.showErrorMessage(
         `Unable to update json file: ${jsonFile} (${msg})`
       );
@@ -756,7 +749,7 @@
       try {
         fs.writeFileSync(jestFile, jestTests);
       } catch (e: unknown) {
-        const msg = getErrorMessageOrJson(e);
+        const msg = isError(e) ? e.message : JSON5.stringify(e);
 
         vscode.window.showErrorMessage(
           `Unable to update Jest test file: ${jestFile} (${msg})`
@@ -767,7 +760,7 @@
       try {
         fs.rmSync(jestFile);
       } catch (e: unknown) {
-        const msg = getErrorMessageOrJson(e);
+        const msg = isError(e) ? e.message : JSON5.stringify(e);
         vscode.window.showErrorMessage(
           `Unable to remove Jest test file: ${jestFile} (${msg})`
         );
@@ -886,7 +879,6 @@
     try {
       program = ProgramDef.fromModule(module);
     } catch (e: unknown) {
-      this._setErrorFromException(e);
       vscode.window.showErrorMessage(
         `Unable to add the validator. TypeScript source file cannot be parsed. ${this._fuzzEnv.function.getModule()}`
       );
@@ -989,7 +981,6 @@
         const fn = ProgramDef.fromModule(module).getFunctions()[validatorName];
         this._navigateToSource(fn.getModule(), fn.getStartOffset());
       } catch (e: unknown) {
-        this._setErrorFromException(e);
         vscode.window.showErrorMessage(
           `Unable to navigate to the created validator '${validatorName}' in '${fn.getModule()}'`
         );
@@ -1108,12 +1099,14 @@
     try {
       program = ProgramDef.fromModule(this._fuzzEnv.function.getModule());
     } catch (e: unknown) {
-      const [errorMessage, errorStack] = this._setErrorFromException(e);
-      const formattedMessage = `Parsing program failed. Target: ${this.getFnRefKey()}. Message: ${errorMessage}. Stack: ${errorStack}`;
-      vscode.window.showErrorMessage(formattedMessage);
+      const errorMessage = getErrorMessageOrJson(e);
       vscode.commands.executeCommand(
         telemetry.commands.logTelemetry.name,
-        new telemetry.LoggerEntry("FuzzPanel.parse.error", formattedMessage, [])
+        new telemetry.LoggerEntry(
+          "FuzzPanel.parse.error",
+          "Parsing program failed. Target: %s. Message: %s",
+          [this.getFnRefKey(), errorMessage]
+        )
       );
       return;
     }
@@ -1196,7 +1189,8 @@
             if (isError(result)) {
               /* Error */
               // Transition to error state
-              this._errorMessage = `${result.message}<vscode-divider></vscode-divider><small><pre>${result.stack}</pre></small>`;
+              this._errorMessage = result.message;
+              this._errorStack = result.stack;
               this._state = FuzzPanelState.error;
 
               // Log the end of fuzzing
@@ -1204,12 +1198,15 @@
                 telemetry.commands.logTelemetry.name,
                 new telemetry.LoggerEntry(
                   "FuzzPanel.fuzz.error",
-                  "Fuzzing failed. Target: %s. Message: %s",
-                  [this.getFnRefKey(), this._errorMessage]
+                  "Fuzzing failed. Target: %s. Message: %s. Stack: %s.",
+                  [
+                    this.getFnRefKey(),
+                    this._errorMessage,
+                    this._errorStack ?? "<no stack>",
+                  ]
                 )
               );
 
-<<<<<<< HEAD
               // Update the UI
               this._updateHtml();
             } else {
@@ -1218,6 +1215,7 @@
 
               // Transition to done state
               this._errorMessage = undefined;
+              this._errorStack = undefined;
               this._state = FuzzPanelState.done;
 
               // Log the end of fuzzing
@@ -1229,12 +1227,6 @@
                   [this.getFnRefKey(), JSON5.stringify(this._results)]
                 )
               );
-=======
-        // Transition to done state
-        this._errorMessage = undefined;
-        this._errorStack = undefined;
-        this._state = FuzzPanelState.done;
->>>>>>> 62aa3a66
 
               // Persist the fuzz test run settings (!!!!!!! validation)
               this._updateFuzzTests();
@@ -1253,7 +1245,7 @@
           telemetry.commands.logTelemetry.name,
           new telemetry.LoggerEntry(
             "FuzzPanel.fuzz.error",
-            "Fuzzing failed. Target: %s. Message: %s. Stack: %s",
+            "Fuzzing failed. Target: %s. Message: %s. Stack: %s.",
             [this.getFnRefKey(), errorMessage, errorStack]
           )
         );
@@ -1326,13 +1318,14 @@
           if (isError(result)) {
             /* Error */
             this._state = FuzzPanelState.error;
-            this._errorMessage = `${result.message}<vscode-divider></vscode-divider><small><pre>${result.stack}</pre></small>`;
+            const [errorMessage, errorStack] =
+              this._setErrorFromException(result);
             vscode.commands.executeCommand(
               telemetry.commands.logTelemetry.name,
               new telemetry.LoggerEntry(
                 "FuzzPanel.fuzz.error",
-                "Fuzzing failed. Target: %s. Message: %s",
-                [this.getFnRefKey(), this._errorMessage]
+                "Fuzzing failed. Target: %s. Message: %s. Stack: %s.",
+                [this.getFnRefKey(), errorMessage, errorStack]
               )
             );
 
@@ -1368,6 +1361,7 @@
 
             // Transition to done state
             this._errorMessage = undefined;
+            this._errorStack = undefined;
             this._state = FuzzPanelState.done;
 
             // Persist the fuzz test run settings
@@ -1417,7 +1411,6 @@
       }
     });
 
-<<<<<<< HEAD
     // Start over with a new tester
     this._tester = new fuzzer.Tester(
       this._fuzzEnv.function.getModule(),
@@ -1425,12 +1418,6 @@
       this._fuzzEnv.options
     );
     this._fuzzEnv = this._tester.env;
-=======
-        // Transition to done state
-        this._errorMessage = undefined;
-        this._errorStack = undefined;
-        this._state = FuzzPanelState.done;
->>>>>>> 62aa3a66
 
     // Get the panel input
     const panelInput: FuzzPanelFuzzStartMessage = JSON5.parse(json);
@@ -1470,16 +1457,17 @@
             if (isError(result)) {
               /* Error */
               // Transition to error state
-              this._errorMessage = `${result.message}<vscode-divider></vscode-divider><small><pre>${result.stack}</pre></small>`;
               this._state = FuzzPanelState.error;
+              const [errorMessage, errorStack] =
+                this._setErrorFromException(result);
 
               // Log the end of fuzzing
               vscode.commands.executeCommand(
                 telemetry.commands.logTelemetry.name,
                 new telemetry.LoggerEntry(
                   "FuzzPanel.fuzz.error",
-                  "Fuzzing failed. Target: %s. Message: %s",
-                  [this.getFnRefKey(), this._errorMessage]
+                  "Fuzzing failed. Target: %s. Message: %s. Stack: %s",
+                  [this.getFnRefKey(), errorMessage, errorStack]
                 )
               );
 
@@ -1491,6 +1479,7 @@
 
               // Transition to done state
               this._errorMessage = undefined;
+              this._errorStack = undefined;
               this._state = FuzzPanelState.done;
 
               // Log the end of fuzzing
@@ -2818,7 +2807,7 @@
     );
     return;
   } catch (e: unknown) {
-    const msg = getErrorMessageOrJson(e);
+    const msg = isError(e) ? e.message : JSON.stringify(e);
     vscode.window.showErrorMessage(
       `${toolName} could not find or does not support this function. Message: "${msg}"`
     );
@@ -2869,7 +2858,7 @@
       });
     }
   } catch (e: unknown) {
-    const msg = getErrorMessageOrJson(e);
+    const msg = isError(e) ? e.message : JSON.stringify(e);
     console.error(
       `Error parsing typescript file: ${document.fileName} error: ${msg}`
     );

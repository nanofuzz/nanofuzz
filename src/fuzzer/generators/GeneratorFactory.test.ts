import { ArgDef } from "../analysis/typescript/ArgDef";
import { GeneratorFactory } from "./GeneratorFactory";
import seedrandom from "seedrandom";
import { ProgramDef } from "fuzzer/analysis/typescript/ProgramDef";
<<<<<<< HEAD
=======
import { ArgOptions } from "fuzzer/analysis/typescript/Types";
>>>>>>> 5c750ac9

/**
 * Provide a seed to ensure tests are deterministic.
 */
const seed: string = "qwertyuiop";

/**
 * Dummy functions used for testing: this provides an expedient way
 * to generate the ArgDef object required by the GeneratorFactory.
 */
const tsFnWithStringInput = `function test(str: string):void {"";}`;
const tsFnWithNumberInput = `function test(num: number):void {0;}`;
const tsFnWithBoolInput = `function test(bool: boolean):void {true;}`;

/**
 * Dummy program definition needed for testing
 */
<<<<<<< HEAD
const dummyProgram = ProgramDef.fromSource("");
=======
const dummyProgram = ProgramDef.fromSource(() => "");
>>>>>>> 5c750ac9

/**
 * Test that the random generators generate values within the bounds.
 *
 * TODO: These tests do not check that distributions are reasonably uniform.
 * TODO: Add tests for dimensions.
 */
describe("fuzzer/generator/GeneratorFactory", () => {
  // -------------------------------- Strings -------------------------------- //

  test(`Random String >= "" && <= "1" len 2-2`, () => {
    testRandomString("", "1", 2, 2);
  });

  test(`Random String >= " " && <= "A" len 0-1`, () => {
    testRandomString("", "A", 0, 1);
  });

  test(`Random String >= " " && <= "A" len 1-1`, () => {
    testRandomString("", "A", 1, 1);
  });

  test(`Random String >= " " && <= " " len 2`, () => {
    testRandomString(" ", " ", 2, 2);
  });

  test(`Random String >= " " && <= "!" len 0-2`, () => {
    testRandomString(" ", "!", 0, 2);
  });

  test(`Random String >= "ABC" && <= "ABCDEF" len 3-6`, () => {
    testRandomString("ABC", "ABCDEF", 3, 6);
  });

  test(`Random String >= "ABCDEF" && <= "ABC" (invalid min/max reversal) len 3-6`, () => {
    testRandomStringException("ABCDEF", "ABC", 3, 6);
  });

  test(`Random String >= "ABC" && <= "ABCDEF" len 6-3 (invalid min/max reversal)`, () => {
    testRandomStringException("ABC", "ABCDEF", 6, 3);
  });

  test(`Random String >= "ABCDEF" && <= "ABC" len 3-6 (invalid min/max reversal x2)`, () => {
    testRandomStringException("ABCDEF", "ABC", 6, 3);
  });

  // -------------------------------- Integers -------------------------------- //

  test(`Random Int >= 0 && <= 5`, () => {
    testRandomInt(0, 5);
  });

  test(`Random Int >= -50 && <= 50`, () => {
    testRandomInt(-50, 50);
  });

  test(`Random Int >= 50 && <= -50 (invalid min/max reversal)`, () => {
    testRandomIntException(50, -50);
  });

  // -------------------------------- Floats --------------------------------- //

  test(`Random Float >= 0 && <= 0`, () => {
    testRandomFloat(0, 0);
  });

  test(`Random Float >= -5.05 && <= 5.05`, () => {
    testRandomFloat(-5.05, 5.05);
  });

  test(`Random Float >= 5.05 && <= -5.05 (invalid min/max reversal)`, () => {
    testRandomFloatException(5.05, -5.05);
  });

  // ------------------------------- Booleans -------------------------------- //

  test(`Random Bool >= false && <= true`, () => {
    testRandomBool(false, true);
  });

  test(`Random Bool >= false && <= false`, () => {
    testRandomBool(false, false);
  });

  test(`Random Bool >= true && <= true`, () => {
    testRandomBool(true, true);
  });
});

/**
 * Checks that random ints generated are between floatMin and floatMax
 *
 * @param intMin Ninimum integer value
 * @param intMax Maximim integer value
 */
const testRandomInt = (intMin: number, intMax: number): void => {
  const prng = seedrandom(seed);
<<<<<<< HEAD
  const arg = new FunctionDef(
    dummyProgram.setSrc(tsFnWithNumberInput),
    {
      module: "dummy.ts",
      name: "test",
      src: tsFnWithNumberInput,
      startOffset: 0,
      endOffset: 999,
      export: true,
    },
    ArgDef.getDefaultOptions()
  ).getArgDefs();
=======
  const program = ProgramDef.fromSource(() => tsFnWithNumberInput);
  const arg = program.getFunctions()["test"].getArgDefs();
>>>>>>> 5c750ac9
  arg[0].setIntervals([{ min: intMin, max: intMax }]);
  const gen = GeneratorFactory(arg[0], prng);
  for (let i = 0; i < 1000; i++) {
    const result: number = gen();
    expect(result).toBeGreaterThanOrEqual(intMin);
    expect(result).toBeLessThanOrEqual(intMax);
  }
};

/**
 * Checks that the exception is thrown when the int min/max are reversed.
 *
 * @param intMin Minimum integer value
 * @param intMax Maximum float value
 */
const testRandomIntException = (intMin: number, intMax: number): void => {
  expect(() => {
    testRandomInt(intMin, intMax);
  }).toThrowError();
};

/**
 * Checks that random floats generated are between floatMin and floatMax
 *
 * @param floatMin Ninimum float value
 * @param floatMax Maximim float value
 */
const testRandomFloat = (floatMin: number, floatMax: number): void => {
  const prng = seedrandom(seed);
<<<<<<< HEAD
  const arg = new FunctionDef(
    dummyProgram.setSrc(tsFnWithNumberInput),
    {
      module: "dummy.ts",
      name: "test",
      src: tsFnWithNumberInput,
      startOffset: 0,
      endOffset: 999,
      export: true,
    },
    ArgDef.getDefaultFloatOptions()
  ).getArgDefs();
=======
  const program = ProgramDef.fromSource(() => tsFnWithNumberInput);
  const arg = program.getFunctions()["test"].getArgDefs();
>>>>>>> 5c750ac9
  arg[0].setIntervals([{ min: floatMin, max: floatMax }]);
  const gen = GeneratorFactory(arg[0], prng);
  for (let i = 0; i < 1000; i++) {
    const result: number = gen();
    expect(result).toBeGreaterThanOrEqual(floatMin);
    expect(result).toBeLessThanOrEqual(floatMax);
  }
};

/**
 * Checks that the exception is thrown when the float min/max are reversed.
 *
 * @param floatMin Minimum float value
 * @param floatMax Maximum float value
 */
const testRandomFloatException = (floatMin: number, floatMax: number): void => {
  expect(() => {
    testRandomFloat(floatMin, floatMax);
  }).toThrowError();
};

/**
 * Checks that random bolleans generated are between boolMin and boolMax.
 * If this seems trivial, it is.  But we still need to test it.
 *
 * @param boolMin Minimum boolean value
 * @param boolMax Maximum boolean value
 */
const testRandomBool = (boolMin: boolean, boolMax: boolean): void => {
  const prng = seedrandom(seed);
<<<<<<< HEAD

  // Analyze the function, set the intervals, and get the generator
  const arg = new FunctionDef(
    dummyProgram.setSrc(tsFnWithBoolInput),
    {
      module: "dummy.ts",
      name: "test",
      src: tsFnWithBoolInput,
      startOffset: 0,
      endOffset: 999,
      export: true,
    },
    ArgDef.getDefaultFloatOptions()
  ).getArgDefs();
=======
  const program = ProgramDef.fromSource(() => tsFnWithBoolInput);
  const arg = program.getFunctions()["test"].getArgDefs();
>>>>>>> 5c750ac9
  arg[0].setIntervals([{ min: boolMin, max: boolMax }]);
  const gen = GeneratorFactory(arg[0], prng);

  // Test that the generator generates booleans within the bounds
  const results: boolean[] = [];
  for (let i = 0; i < 1000; i++) {
    results.push(gen());
  }
  expect(results.some((e) => e === boolMin)).toBeTruthy();
  expect(results.some((e) => e === boolMax)).toBeTruthy();
};

/**
 * Checks that random strings generated are between strMin and strMax
 * and its length is between the bounds of strLenMin and strLenMax.
 *
 * @param strMin Minimum string value
 * @param strMax Maximum string value
 * @param strLenMin Minimum string length
 * @param strLenMax Maximum string length
 */
const testRandomString = (
  strMin: string,
  strMax: string,
  strLenMin: number,
  strLenMax: number
): void => {
  const prng = seedrandom(seed);
  const options: ArgOptions = {
    ...ArgDef.getDefaultOptions(),
    strLength: { min: strLenMin, max: strLenMax },
  };

  // Pad to minimum length similar to how the generator would pad
  strMin = strMin.padEnd(strLenMin, options.strCharset[0]);
  strMax = strMax.padEnd(strLenMin, options.strCharset[0]);

<<<<<<< HEAD
  // Analyze the function, set the intervals, and get the generator
  const arg = new FunctionDef(
    dummyProgram.setSrc(tsFnWithStringInput),
    {
      module: "dummy.ts",
      name: "test",
      src: tsFnWithStringInput,
      startOffset: 0,
      endOffset: 999,
      export: true,
    },
    options
  ).getArgDefs();
=======
  const program = ProgramDef.fromSource(() => tsFnWithStringInput, options);
  const arg = program.getFunctions()["test"].getArgDefs();
>>>>>>> 5c750ac9
  arg[0].setIntervals([{ min: strMin, max: strMax }]);
  const gen = GeneratorFactory(arg[0], prng);

  // Test that the generator generates strings within the bounds
  const results: string[] = [];
  for (let i = 0; i < 1000; i++) {
    results.push(gen());
  }
  if (strMin !== strMax) {
    expect(results.some((e) => e !== strMin)).toBeTruthy();
    expect(results.some((e) => e !== strMax)).toBeTruthy();
  }
  results.forEach((result) => {
    expect(result.length).toBeGreaterThanOrEqual(strLenMin);
    expect(result.length).toBeLessThanOrEqual(strLenMax);
    expect(result >= strMin).toBeTruthy();
    expect(result <= strMax).toBeTruthy();
  });
};

/**
 * Checks that the exception is thrown when the string min/max or
 * string length min/max are reversed.
 *
 * @param strMin Minimum string value
 * @param strMax Maximum string value
 * @param strLenMin Minimum string length
 * @param strLenMax Maximum string length
 */
const testRandomStringException = (
  strMin: string,
  strMax: string,
  strLenMin: number,
  strLenMax: number
): void => {
  expect(() => {
    testRandomString(strMin, strMax, strLenMin, strLenMax);
  }).toThrowError(); // Invalid configuration
};<|MERGE_RESOLUTION|>--- conflicted
+++ resolved
@@ -2,10 +2,7 @@
 import { GeneratorFactory } from "./GeneratorFactory";
 import seedrandom from "seedrandom";
 import { ProgramDef } from "fuzzer/analysis/typescript/ProgramDef";
-<<<<<<< HEAD
-=======
 import { ArgOptions } from "fuzzer/analysis/typescript/Types";
->>>>>>> 5c750ac9
 
 /**
  * Provide a seed to ensure tests are deterministic.
@@ -23,11 +20,7 @@
 /**
  * Dummy program definition needed for testing
  */
-<<<<<<< HEAD
-const dummyProgram = ProgramDef.fromSource("");
-=======
 const dummyProgram = ProgramDef.fromSource(() => "");
->>>>>>> 5c750ac9
 
 /**
  * Test that the random generators generate values within the bounds.
@@ -125,23 +118,8 @@
  */
 const testRandomInt = (intMin: number, intMax: number): void => {
   const prng = seedrandom(seed);
-<<<<<<< HEAD
-  const arg = new FunctionDef(
-    dummyProgram.setSrc(tsFnWithNumberInput),
-    {
-      module: "dummy.ts",
-      name: "test",
-      src: tsFnWithNumberInput,
-      startOffset: 0,
-      endOffset: 999,
-      export: true,
-    },
-    ArgDef.getDefaultOptions()
-  ).getArgDefs();
-=======
   const program = ProgramDef.fromSource(() => tsFnWithNumberInput);
   const arg = program.getFunctions()["test"].getArgDefs();
->>>>>>> 5c750ac9
   arg[0].setIntervals([{ min: intMin, max: intMax }]);
   const gen = GeneratorFactory(arg[0], prng);
   for (let i = 0; i < 1000; i++) {
@@ -171,23 +149,8 @@
  */
 const testRandomFloat = (floatMin: number, floatMax: number): void => {
   const prng = seedrandom(seed);
-<<<<<<< HEAD
-  const arg = new FunctionDef(
-    dummyProgram.setSrc(tsFnWithNumberInput),
-    {
-      module: "dummy.ts",
-      name: "test",
-      src: tsFnWithNumberInput,
-      startOffset: 0,
-      endOffset: 999,
-      export: true,
-    },
-    ArgDef.getDefaultFloatOptions()
-  ).getArgDefs();
-=======
   const program = ProgramDef.fromSource(() => tsFnWithNumberInput);
   const arg = program.getFunctions()["test"].getArgDefs();
->>>>>>> 5c750ac9
   arg[0].setIntervals([{ min: floatMin, max: floatMax }]);
   const gen = GeneratorFactory(arg[0], prng);
   for (let i = 0; i < 1000; i++) {
@@ -218,25 +181,8 @@
  */
 const testRandomBool = (boolMin: boolean, boolMax: boolean): void => {
   const prng = seedrandom(seed);
-<<<<<<< HEAD
-
-  // Analyze the function, set the intervals, and get the generator
-  const arg = new FunctionDef(
-    dummyProgram.setSrc(tsFnWithBoolInput),
-    {
-      module: "dummy.ts",
-      name: "test",
-      src: tsFnWithBoolInput,
-      startOffset: 0,
-      endOffset: 999,
-      export: true,
-    },
-    ArgDef.getDefaultFloatOptions()
-  ).getArgDefs();
-=======
   const program = ProgramDef.fromSource(() => tsFnWithBoolInput);
   const arg = program.getFunctions()["test"].getArgDefs();
->>>>>>> 5c750ac9
   arg[0].setIntervals([{ min: boolMin, max: boolMax }]);
   const gen = GeneratorFactory(arg[0], prng);
 
@@ -274,24 +220,8 @@
   strMin = strMin.padEnd(strLenMin, options.strCharset[0]);
   strMax = strMax.padEnd(strLenMin, options.strCharset[0]);
 
-<<<<<<< HEAD
-  // Analyze the function, set the intervals, and get the generator
-  const arg = new FunctionDef(
-    dummyProgram.setSrc(tsFnWithStringInput),
-    {
-      module: "dummy.ts",
-      name: "test",
-      src: tsFnWithStringInput,
-      startOffset: 0,
-      endOffset: 999,
-      export: true,
-    },
-    options
-  ).getArgDefs();
-=======
   const program = ProgramDef.fromSource(() => tsFnWithStringInput, options);
   const arg = program.getFunctions()["test"].getArgDefs();
->>>>>>> 5c750ac9
   arg[0].setIntervals([{ min: strMin, max: strMax }]);
   const gen = GeneratorFactory(arg[0], prng);
 

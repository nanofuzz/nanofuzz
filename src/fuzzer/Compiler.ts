--- conflicted
+++ resolved
@@ -85,11 +85,7 @@
 /**
  * Activate the TypeScript compiler hook
  */
-<<<<<<< HEAD
 export function activate(instrumenter: Instrumenter): void {
-  require.extensions[".ts"] = function (module) {
-=======
-export function activate(): void {
   // Save the previous extension, if it exists
   if (require.extensions[hookType] !== undefined) {
     if (previousRequireExtensions[hookType] === undefined) {
@@ -100,7 +96,6 @@
 
   // Add our new extension
   require.extensions[hookType] = function (module) {
->>>>>>> 2b82d3b2
     const jsname = compileTS(module);
     runJS(jsname, module, instrumenter);
   };
@@ -263,20 +258,14 @@
 ) {
   const content = fs.readFileSync(jsname, "utf8");
 
-<<<<<<< HEAD
   // Instrument the code for coverage
   // const instrumenter2 = createInstrumenter();
   const instrumentedContent = instrumenter.instrumentSync(content, jsname);
 
-  const sandbox: { [k: string]: any } = {};
-  for (const k in global) {
-    sandbox[k] = (global as any)[k];
-=======
   const sandbox: { [k: string]: unknown } = {};
-  let k: keyof typeof global;
+  let k: keyof typeof global;    
   for (k in global) {
     sandbox[k] = global[k];
->>>>>>> 2b82d3b2
   }
   sandbox.require = module.require.bind(module);
   sandbox.exports = module.exports;

--- conflicted
+++ resolved
@@ -1,18 +1,4 @@
 import * as JSON5 from "json5";
-<<<<<<< HEAD
-import {
-  AST_NODE_TYPES,
-  Identifier,
-  TSTypeAnnotation,
-  TSPropertySignature,
-  TSTypeAliasDeclaration,
-  TypeNode,
-} from "@typescript-eslint/types/dist/ast-spec";
-import * as vscode from "vscode";
-import { ProgramDef } from "./ProgramDef";
-import { TypeDef } from "./TypeDef";
-import { removeParents } from "./Util";
-=======
 import * as vscode from "vscode";
 import {
   ArgOptionOverride,
@@ -22,7 +8,6 @@
   Interval,
   TypeRef,
 } from "./Types";
->>>>>>> 5c750ac9
 
 /**
  * The ArgDef class describes a Typescript function argument using three input sources:
@@ -36,11 +21,7 @@
  * - Strings
  * - Homogeneous n-dimensional arrays of the above types
  * - Literal object types
-<<<<<<< HEAD
- * - Top-level local type references that meet the above criteria !!!!
-=======
  * - Top-level type references that meet the above criteria
->>>>>>> 5c750ac9
  * - any, provided a mapping to one of the above types
  *
  * Argument types NOT currently supported (will throw an exception):
@@ -50,7 +31,6 @@
  * - Generics
  */
 export class ArgDef<T extends ArgType> {
-  private program: ProgramDef; // containing program (used for type resolution)
   private name: string; // name of the argument
   private offset: number; // offset of the argument in the function (0-based)
   private type: ArgTag; // type of the argument
@@ -72,12 +52,7 @@
    * @param optional Indicates whether the argument is optional
    * @param intervals Input intervals for the argument
    */
-<<<<<<< HEAD
-  constructor(
-    program: ProgramDef,
-=======
   private constructor(
->>>>>>> 5c750ac9
     name: string,
     offset: number,
     type: ArgTag,
@@ -88,7 +63,6 @@
     children?: ArgDef<ArgType>[],
     typeRef?: string
   ) {
-    this.program = program;
     this.name = name;
     this.offset = offset;
     this.type = type;
@@ -223,263 +197,6 @@
         throw new Error(`Unsupported type: ${type}`);
     }
   } // fn: getDefaultIntervals()
-<<<<<<< HEAD
-
-  /**
-   * Constructs an ArgDef object from a function argument's AST node.
-   *
-   * @param node AST node of the function argument identifier.
-   * @param offset The offset of the argument in the function signature (0-based)
-   * @param options Default argument options
-   * @returns ArgDef object
-   *
-   * Throws an exception if the argument is missing a type annotation.
-   */
-  public static fromAstNode(
-    program: ProgramDef,
-    node: Identifier | TSPropertySignature | TSTypeAliasDeclaration,
-    offset: number,
-    options: ArgOptions
-  ): ArgDef<ArgType> {
-    let name: string;
-    let typeRef: string | undefined;
-
-    // Throw an error if type annotations are missing
-    if (node.typeAnnotation === undefined) {
-      throw new Error(
-        `Missing type annotation (already transpiled to JS?): ${JSON5.stringify(
-          node,
-          removeParents
-        )}`
-      );
-    }
-
-    // Determine the node name
-    switch (node.type) {
-      case AST_NODE_TYPES.TSPropertySignature: {
-        if (node.key.type === AST_NODE_TYPES.Identifier) {
-          name = node.key.name;
-        } else {
-          throw new Error(
-            `Unsupported property key type: ${JSON5.stringify(
-              node,
-              removeParents
-            )}`
-          );
-        }
-        break;
-      }
-      case AST_NODE_TYPES.Identifier: {
-        name = node.name;
-        break;
-      }
-      case AST_NODE_TYPES.TSTypeAliasDeclaration: {
-        name = node.id.name;
-        typeRef = node.id.name;
-        break;
-      }
-    }
-
-    // Determine whether the argument is optional (TSTypeAliasDeclarations don't have this)
-    const optional: boolean = "optional" in node && (node.optional ?? false);
-
-    // Get the node's type and dimensions
-    const [type, dims, typeRefNode] = ArgDef.getTypeFromNode(
-      program,
-      node.typeAnnotation,
-      options
-    );
-
-    // Create the argument definition
-    switch (type) {
-      case ArgTag.STRING:
-        return new ArgDef<string>(
-          program,
-          name,
-          offset,
-          type,
-          options,
-          dims,
-          optional
-        );
-      case ArgTag.BOOLEAN:
-        return new ArgDef<boolean>(
-          program,
-          name,
-          offset,
-          type,
-          options,
-          dims,
-          optional
-        );
-      case ArgTag.NUMBER:
-        return new ArgDef<number>(
-          program,
-          name,
-          offset,
-          type,
-          options,
-          dims,
-          optional
-        );
-      case ArgTag.OBJECT:
-        return new ArgDef<Record<string, unknown>>(
-          program,
-          name,
-          offset,
-          type,
-          options,
-          dims,
-          optional,
-          undefined,
-          ArgDef.getChildrenFromNode(program, node.typeAnnotation, options),
-          typeRef ?? typeRefNode
-        );
-    }
-  } // fn: fromAstNode()
-
-  /**
-   * Accepts a function argument's type annotation AST node and returns a tuple
-   * of the argument type and dimensions.
-   *
-   * @param node AST node of the function argument's type annotation.
-   * @param options Default argument options
-   * @returns A tuple containing the type and dimensions of the argument
-   *
-   * Throws an exception of the argument type is unsupported
-   */
-  public static getTypeFromNode(
-    // !!!! should be private!!
-    program: ProgramDef,
-    node: TSTypeAnnotation | TypeNode,
-    options: ArgOptions
-  ): [ArgTag, number, string?] {
-    switch (node.type) {
-      case AST_NODE_TYPES.TSAnyKeyword:
-        return [options.anyType, options.anyDims];
-      case AST_NODE_TYPES.TSStringKeyword:
-        return [ArgTag.STRING, 0];
-      case AST_NODE_TYPES.TSBooleanKeyword:
-        return [ArgTag.BOOLEAN, 0];
-      case AST_NODE_TYPES.TSNumberKeyword:
-        return [ArgTag.NUMBER, 0];
-      case AST_NODE_TYPES.TSTypeAnnotation:
-        return ArgDef.getTypeFromNode(program, node.typeAnnotation, options);
-      case AST_NODE_TYPES.TSTypeLiteral:
-        return [ArgTag.OBJECT, 0];
-      case AST_NODE_TYPES.TSArrayType: {
-        const [type, dims, typeName] = ArgDef.getTypeFromNode(
-          program,
-          node.elementType,
-          options
-        );
-        return [type, dims + 1, typeName];
-      }
-      case AST_NODE_TYPES.TSTypeReference: {
-        const typeAliases = program.getTypes();
-        const typeName = TypeDef.getIdentifierName(node.typeName);
-        if (typeName in typeAliases) {
-          return [...typeAliases[typeName].getType(), typeName];
-        } else {
-          throw new Error(
-            `Unable to find type reference '${typeName}' in program`
-          );
-        }
-      }
-      default:
-        throw new Error(
-          "Unsupported type annotation: " +
-            JSON5.stringify(node, removeParents, 2)
-        );
-    }
-  } // fn: getTypeFromNode()
-
-  /**
-   * Getts the children of an object using its argument node as input.
-   *
-   * @param node argument's type annotation AST node
-   * @param options Default argument options
-   * @returns array of ArgDef objects representing the argument's children
-   */
-  private static getChildrenFromNode(
-    program: ProgramDef,
-    node: TSTypeAnnotation | TypeNode,
-    options: ArgOptions
-  ): ArgDef<ArgType>[] {
-    switch (node.type) {
-      case AST_NODE_TYPES.TSAnyKeyword:
-      case AST_NODE_TYPES.TSStringKeyword:
-      case AST_NODE_TYPES.TSBooleanKeyword:
-      case AST_NODE_TYPES.TSNumberKeyword:
-        return [];
-      case AST_NODE_TYPES.TSArrayType:
-        return this.getChildrenFromNode(program, node.elementType, options);
-      case AST_NODE_TYPES.TSTypeReference:
-        throw new Error(
-          `Unresolved type reference found: ${JSON5.stringify(
-            node,
-            removeParents
-          )}`
-        );
-      case AST_NODE_TYPES.TSTypeLiteral: {
-        let i = 0;
-        return node.members.map((member) => {
-          if (member.type === AST_NODE_TYPES.TSPropertySignature)
-            return ArgDef.fromAstNode(program, member, i++, options);
-          else
-            throw new Error(
-              "Unsupported object property type annotation: " +
-                JSON5.stringify(member, removeParents, 2)
-            );
-        });
-      }
-      case AST_NODE_TYPES.TSTypeAnnotation: {
-        // Collapse array annotations -- we previously handled those
-        while (node.typeAnnotation.type === AST_NODE_TYPES.TSArrayType)
-          node.typeAnnotation = node.typeAnnotation.elementType;
-
-        switch (node.typeAnnotation.type) {
-          case AST_NODE_TYPES.TSTypeReference: {
-            const typeAliases = program.getTypes();
-            const typeName = TypeDef.getIdentifierName(
-              node.typeAnnotation.typeName
-            );
-            if (typeName in typeAliases) {
-              return typeAliases[typeName].getArgDef().getChildren();
-            } else {
-              throw new Error(
-                `Unable to find type reference '${typeName}' in program`
-              );
-            }
-          }
-          case AST_NODE_TYPES.TSTypeLiteral: {
-            let i = 0;
-            return node.typeAnnotation.members.map((member) => {
-              if (member.type === AST_NODE_TYPES.TSPropertySignature)
-                return ArgDef.fromAstNode(program, member, i++, options);
-              else
-                throw new Error(
-                  "Unsupported object property type annotation: " +
-                    JSON5.stringify(member, removeParents, 2)
-                );
-            });
-          }
-          default:
-            throw new Error(
-              "Unsupported object type annotation: " +
-                JSON5.stringify(node.typeAnnotation, removeParents, 2)
-            );
-        }
-      }
-      default:
-        throw new Error(
-          "Unsupported type annotation: " +
-            JSON5.stringify(node, removeParents, 2)
-        );
-    }
-  } // fn: getChildrenFromNode()
-=======
->>>>>>> 5c750ac9
 
   /**
    * Sets the argument interval to be a constant value.
@@ -680,18 +397,6 @@
     }
     return ret;
   } // fn: getChildrenFlat()
-<<<<<<< HEAD
-
-  /**
-   * Returns the program containing the argument.
-   *
-   * @returns the program containing the argument
-   */
-  public getProgram(): ProgramDef {
-    return this.program;
-  } // fn: getProgram()
-=======
->>>>>>> 5c750ac9
 
   /**
    * Returns the default option set for signed integer values.

--- conflicted
+++ resolved
@@ -1,16 +1,6 @@
-<<<<<<< HEAD
-import {
-  AST_NODE_TYPES,
-  parse,
-  simpleTraverse,
-} from "@typescript-eslint/typescript-estree";
-import { ArgDef, ArgOptionOverrides, ArgOptions, ArgType } from "./ArgDef";
-import { ProgramDef } from "./ProgramDef";
-=======
 import * as JSON5 from "json5";
 import { ArgDef } from "./ArgDef";
 import { ArgType, FunctionRef, ArgOptionOverrides, ArgOptions } from "./Types";
->>>>>>> 5c750ac9
 
 /**
  * The FunctionDef class represents a function definition in a Typescript source
@@ -26,15 +16,9 @@
  *   order specified in ArgOptions.strCharset.
  */
 export class FunctionDef {
-<<<<<<< HEAD
-  private argDefs: ArgDef<ArgType>[] = [];
-  private ref: FunctionRef;
-  private program: ProgramDef;
-=======
   private _argDefs: ArgDef<ArgType>[] = [];
   private _options: ArgOptions;
   private _ref: FunctionRef;
->>>>>>> 5c750ac9
 
   /**
    * Constructs a new FunctionDef instance using a FunctionRef object.
@@ -43,50 +27,12 @@
    * @param ref The function reference to be analyzed
    * @param options Options for the function analysis (optional)
    */
-<<<<<<< HEAD
-  constructor(program: ProgramDef, ref: FunctionRef, options?: ArgOptions) {
-    options = options ?? ArgDef.getDefaultOptions();
-    this.ref = ref;
-    this.program = program;
-
-    this.argDefs = [];
-    const ast = parse(this.ref.src, { range: true }); // Parse the source
-
-    // Retrieve the function arguments
-    const fnDecl = ast.body[0];
-    if (
-      fnDecl.type === AST_NODE_TYPES.VariableDeclaration ||
-      fnDecl.type === AST_NODE_TYPES.FunctionDeclaration
-    ) {
-      const fnInit =
-        "declarations" in fnDecl ? fnDecl.declarations[0].init : fnDecl;
-      if (
-        fnInit !== null &&
-        (fnInit.type === AST_NODE_TYPES.FunctionExpression ||
-          fnInit.type === AST_NODE_TYPES.FunctionDeclaration ||
-          fnInit.type === AST_NODE_TYPES.ArrowFunctionExpression)
-      ) {
-        for (const i in fnInit.params) {
-          const thisArg = fnInit.params[i];
-          if (thisArg.type === AST_NODE_TYPES.Identifier) {
-            this.argDefs.push(
-              ArgDef.fromAstNode(program, thisArg, parseInt(i), options)
-            );
-          } else {
-            throw new Error(`Unsupported argument type: ${thisArg.type}`);
-          }
-        }
-      }
-    } else {
-      throw new Error(`Unsupported function declaration`);
-=======
   private constructor(ref: FunctionRef, options?: ArgOptions) {
     this._options = options ?? ArgDef.getDefaultOptions();
     this._ref = ref;
 
     if (!ref.args) {
       throw new Error(`FunctionRef.args is undefined: ${JSON5.stringify(ref)}`);
->>>>>>> 5c750ac9
     }
 
     // Extract the function arguments
@@ -190,13 +136,8 @@
   public isValidator(): boolean {
     return (
       this.isExported() &&
-<<<<<<< HEAD
-      this.argDefs.length === 1 &&
-      this.argDefs[0].getTypeRef() === "FuzzTestResult"
-=======
       this._argDefs.length === 1 &&
       this._argDefs[0].getTypeRef() === "FuzzTestResult"
->>>>>>> 5c750ac9
     );
   } // fn: isValidator()
 
@@ -216,109 +157,6 @@
   } // fn: applyOverrides()
 
   /**
-<<<<<<< HEAD
-   * Analyzes a Typescript module and returns a list of functions and their souces that
-   * are defined within the module.  If `fnName` and/or `offset` are specified, the list
-   * of functions will be filtered by the provided criteria.
-   *
-   * @param src The module source code to be analyzed
-   * @param fnName The optional function name to find
-   * @param offset The optional offset inside the desired function body
-   * @returns an array of `FunctionDef`s containing matching functions
-   *
-   * Throws an exception if the function is not supported for analysis.
-   */
-  public static find(
-    program: ProgramDef,
-    fnName?: string,
-    offset?: number,
-    options?: ArgOptions
-  ): FunctionDef[] {
-    let ret: FunctionRef[] = [];
-    const src = program.getSrc();
-    const module = program.getModule();
-    const ast = parse(src, { range: true }); // Parse the source
-
-    // Traverse the AST to find function definitions
-    simpleTraverse(
-      ast,
-      {
-        enter: (node, parent) => {
-          if (
-            // Arrow Function Definition: const xyz = (): void => { ... }
-            node.type === AST_NODE_TYPES.VariableDeclarator &&
-            parent !== undefined &&
-            parent.type === AST_NODE_TYPES.VariableDeclaration &&
-            node.init &&
-            node.init.type === AST_NODE_TYPES.ArrowFunctionExpression &&
-            node.id.type === AST_NODE_TYPES.Identifier &&
-            (!fnName || node.id.name === fnName) &&
-            (!offset || (node.range[0] <= offset && node.range[1] >= offset))
-          ) {
-            ret.push({
-              name: node.id.name,
-              module: module,
-              src:
-                parent.kind + " " + src.substring(node.range[0], node.range[1]),
-              startOffset: node.range[0],
-              endOffset: node.range[1],
-              export: parent.parent
-                ? parent.parent.type === AST_NODE_TYPES.ExportNamedDeclaration
-                : false,
-            });
-          } else if (
-            // Standard Function Definition: function xyz(): void => { ... }
-            node.type === AST_NODE_TYPES.FunctionDeclaration &&
-            node.id !== null &&
-            (!fnName || node.id.name === fnName) &&
-            (!offset || (node.range[0] <= offset && node.range[1] >= offset))
-          ) {
-            ret.push({
-              name: node.id.name,
-              module: module,
-              src: src.substring(node.range[0], node.range[1]),
-              startOffset: node.range[0],
-              endOffset: node.range[1],
-              export: parent
-                ? parent.type === AST_NODE_TYPES.ExportNamedDeclaration
-                : false,
-            });
-          }
-          // TODO: Add support for class methods
-        }, // enter
-      },
-      true // set parent pointers
-    ); // traverse AST
-
-    // Filter out unsupported functions
-    ret = ret.filter((e) => {
-      try {
-        new FunctionDef(program, e, options);
-        return true;
-      } catch (e) {
-        return false;
-      }
-    });
-
-    // If offset is provided and we have multiple matches,
-    // return the function that is closest to the offset
-    if (offset !== undefined && ret.length > 0) {
-      ret = [
-        ret.reduce((best, curr) =>
-          offset >= curr.startOffset &&
-          offset - curr.startOffset < offset - best.startOffset
-            ? curr
-            : best
-        ),
-      ];
-    }
-
-    return ret.map((e) => new FunctionDef(program, e, options));
-  } // fn: find
-
-  /**
-=======
->>>>>>> 5c750ac9
    * Returns a flat array of all function arguments, including
    * the children of arguments.  The selection is depth-first.
    *

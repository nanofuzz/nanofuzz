import * as JSON5 from "json5";
import { ArgDef } from "./ArgDef";
import { FunctionDef } from "./FunctionDef";
import { getIdentifierName, isBlockScoped, removeParents } from "./Util";
import {
  AST_NODE_TYPES,
  AST,
  parse,
  simpleTraverse,
} from "@typescript-eslint/typescript-estree";
import {
  TSTypeAliasDeclaration,
  TSTypeAnnotation,
  TSLiteralType,
  Identifier,
  TSPropertySignature,
  TypeNode,
  Node,
  Comment,
  VariableDeclaration,
  FunctionDeclaration,
  AST_TOKEN_TYPES,
} from "@typescript-eslint/types/dist/ast-spec";
import path from "path";
import fs from "fs";
import {
  ArgTag,
  FunctionRef,
  IdentifierName,
  ProgramImports,
  ProgramPath,
  TypeRef,
  ArgOptions,
  ProgramImport,
  ArgType,
} from "./Types";
<<<<<<< HEAD
import { isError } from "../../Util";
=======
import { getErrorMessageOrJson } from "../../../Util";
>>>>>>> 62aa3a66

/**
 * The ProgramDef class represents a program definition in a TypeScript source
 * file. It provides methods for extracting information about the functions
 * and types defined by the program, which are represented by the FunctionDef
 * and TypeDef classes.
 *
 * Limitations of the current implementation
 * - Only top-level functions and types are supported
 * - Requires type-annotated TypeScript program source
 * - Anonymous functions are not supported
 * - Re-exported functions are not supported
 * - Default imports/exports are limited to named type definitions
 * - Analysis of classes and class methods are not supported
 */
export class ProgramDef {
  private _module: string; // Path to the module source file
  private _src: string; // Source code of the program
  private _options: ArgOptions; // Arg options for the program
  private _getSource: () => string; // Function to retrieve the source code

  private _root: ProgramDef; // Root program
  private _parents: Record<ProgramPath, ProgramDef> = {}; // Parent programs
  private _children: Record<ProgramPath, ProgramDef> = {}; // Child programs
  private _allChildren: Record<ProgramPath, ProgramDef> = {}; // All children of children (if root)

  private _functions: Record<IdentifierName, FunctionRef> = {}; // Functions defined in the program
  private _unsupportedFunctions: Record<
    IdentifierName,
    {
      reason: string;
    } & (
      | {
          // Functions that are unsupported due to an argument type that could not be resolved
          argument?: IdentifierName;
          function: FunctionRef;
        }
      | {
          // Functions that are supported due to being unrepresentable using FunctionRef,
          // e.g., use of unsupported types
          node: Node;
        }
    )
  > = {}; // Functions defined but not supported
  private _functionCache: Record<IdentifierName, FunctionDef> = {}; // Cached FunctionDef objects
  private _exportedFunctions: Record<IdentifierName, FunctionRef> = {}; // Functions exported by the program
  private _types: Record<IdentifierName, TypeRef> = {}; // Types defined in the program
  private _exportedTypes: Record<IdentifierName, TypeRef> = {}; // Types exported by the program
  private _defaultExport: TypeRef | undefined; // Default type export, if any
  private _imports: ProgramImports = { programs: {}, identifiers: {} }; // Imported modules

  /**
   * Constructs a new ProgramDef instance using a FunctionRef object.
   * and optional set of options.
   *
   * @param src Source of the program to be analyzed
   * @param path Path to the source file (optional)
   * @param options Options for the function analysis (optional)
   */
  private constructor(
    getSource: () => string,
    module: string,
    options?: ArgOptions,
    parent?: ProgramDef
  ) {
    // Setup program information
    this._module = module;
    this._getSource = getSource;
    this._src = getSource();
    this._options = options ?? ArgDef.getDefaultOptions();

    // Make sure we're not adding this module to the hierarchy twice
    if (parent && this._module in parent._root._allChildren) {
      throw new Error(
        `Internal error: module already exists in ProgramDef hierarchy (${module})`
      );
    }

    // Setup inter-program relationships
    if (parent) {
      this._root = parent._root;
      parent._addChild(this);
    } else {
      this._root = this;
    }

    // Parse the program source to generate the AST
    const ast = parse(this._src, { comment: true, range: true, loc: true });

    // Retrieve the imports defined in this program
    this._imports = this._findImports(ast);

    // Extract local types
    this._types = this._findTypes(ast);
    for (const name in this._types) {
      if (this._types[name].isExported) {
        this._exportedTypes[name] = this._types[name];
      }
    }

    // Extract local functions
    const functions = this._findFunctions(ast);
    this._functions = functions.supported;
    this._unsupportedFunctions = functions.unsupported;
    for (const name in this._functions) {
      if (this._functions[name].isExported) {
        this._exportedFunctions[name] = this._functions[name];
      }
    }

    // Retrieve the default type export, if it exists
    // (we don't look for other default exports at this time)
    this._defaultExport = this._findDefaultTypeExport(ast);

    // If this is the root program, resolve all the imports that we need
    if (this._root === this) {
      for (const fnRef of Object.values(this._functions)) {
        let lastArgName: string | undefined;
        try {
          // Attempt to resolve function argument types
          // Note: failure to resolve any argument makes fn unsupported
          if (fnRef.args) {
            for (const fnArg of fnRef.args) {
              lastArgName = fnArg.name;
              if (fnArg.typeRefName && !fnArg.type) {
                this._resolveTypeRef(fnArg);
              }
            }
          }
        } catch (e: unknown) {
          const msg = getErrorMessageOrJson(e);
          console.debug(
            `Error resolving types for function '${fnRef.name}' argument '${
              lastArgName ?? "(unknown)"
            }'; marking fn as unsupported. Reason: ${msg}`
          );

          // Remove functions that we couldn't resolve
          this._unsupportedFunctions[fnRef.name] = {
            reason: msg,
            argument: lastArgName,
            function: fnRef,
          };
          delete this._functions[fnRef.name];
          delete this._exportedFunctions[fnRef.name];
        }
        // Attempt to resolve function return types
        // Note: failure to resolve return type does not make function unsupported
        try {
          if (fnRef.returnType) {
            lastArgName = "return";
            this._resolveTypeRef(fnRef.returnType);
          }
        } catch (e: unknown) {
          console.debug(
            `Error resolving return type for function '${
              fnRef.name
            }'; Reason: ${getErrorMessageOrJson(e)}`
          );
        }
      }
    }
  } // end constructor

  /**
   * Returns a ProgramDef object for the given module.
   * Note: Uses a caching strategy
   *
   * @param module Path of the module to load
   * @param options Argument options
   * @param parent Parent ProgramDef parent object
   * @returns A ProgramDef object
   */
  public static fromModule(
    module: string,
    options?: ArgOptions,
    parent?: ProgramDef
  ): ProgramDef {
    if (module !== "") module = require.resolve(module);
    const getSource = () => fs.readFileSync(module).toString(); // Callback fn to read the source code

    return ProgramDef.fromModuleAndSource(module, getSource, options, parent);
  } // fn: fromModule()

  /**
   * Returns a ProgramDef object for the given source code.
   * Note: Uses a caching strategy
   *
   * @param src Source code for the module
   * @param options Argument options
   * @returns A ProgramDef object
   */
  public static fromSource(
    getSource: () => string,
    options?: ArgOptions,
    parent?: ProgramDef
  ): ProgramDef {
    return ProgramDef.fromModuleAndSource("", getSource, options, parent);
  } // fn: fromSource()

  /**
   * Returns a ProgramDef object for the given module.
   * Note: Uses a caching strategy
   *
   * @param module Path of the module to load
   * @param src Source code for the module
   * @param options Argument options
   * @returns A ProgramDef object
   */
  public static fromModuleAndSource(
    module: string,
    getSource: () => string,
    options?: ArgOptions,
    parent?: ProgramDef
  ): ProgramDef {
    if (module !== "") module = require.resolve(module);

    // If a ProgramDef already exists within this program hierarchy,
    // return it. Otherwise, create a new one
    if (parent && module in parent._root._allChildren) {
      return parent._root._allChildren[module];
    } else {
      return new ProgramDef(getSource, module, options, parent);
    }
  } // fn: fromModule()

  /**
   * Returns the root ProgramDef object for this hierarchy
   *
   * @returns The root ProgramDef object
   */
  public getRoot(): ProgramDef {
    return this._root;
  } // fn: getRoot()

  /**
   * Returns true if this is the root ProgramDef object
   *
   * @returns true if this is the root ProgramDef object
   */
  public isRoot(): boolean {
    return this._root === this;
  } // fn: isRoot()

  /**
   * Adds a child program to the current ProgramDef node
   *
   * @param child The child to add to this node
   */
  private _addChild(child: ProgramDef): void {
    child._parents[child._module] = child;
    this._children[child._module] = child;
    this._root._allChildren[child._module] = child;
  } // fn: addChild()

  /**
   * Returns true if the source code for any program in the hierarchy
   * has changed since the hierarchty was built.
   *
   * @returns true if the program does not match the file system
   */
  public isStale(): boolean {
    // Check each program in the hierarchy
    for (const program of Object.values(this._root._allChildren)) {
      if (program._getSource() !== program._src) {
        return true; // Change detected
      }
    }
    return false; // No changes/staleness detected
  } // fn: _isStale()

  /**
   * Returns the function's source code
   *
   * @returns Source code of the function
   */
  public getSrc(): string {
    return this._src;
  } // fn: getSrc()

  /**
   * Returns a new ProgramDef with the given source code.
   * May only be executed on a ProgramDef where isRoot() === true.
   *
   * @returns new ProgramDef object
   */
  public setSrc(getSource: () => string): ProgramDef {
    // Requires this be a root node
    if (!this.isRoot()) {
      throw new Error(
        `Cannot change module of non-root program (${this._module})`
      );
    }
    return new ProgramDef(getSource, this._module, this._options);
  } // fn: setSrc()

  /**
   * Returns the module filename where the function is defined
   *
   * @returns the module filename where the function is defined
   */
  public getModule(): string {
    return this._module;
  } // fn: getModule()

  /**
   * Returns a new ProgramDef with the given options code
   * May only be executed on a ProgramDef where isRoot() === true.
   *
   * @returns new ProgramDef object
   */
  public setModule(module: string): ProgramDef {
    // Requires this be a root node.
    if (!this.isRoot()) {
      throw new Error(
        `Cannot change module of non-root program (${this._module})`
      );
    }
    return new ProgramDef(this._getSource, module, this._options);
  } // fn: setModule()

  /**
   * Returns the module filename where the function is defined
   *
   * @returns the options for this program
   */
  public getOptions(): ArgOptions {
    return this._options;
  } // fn: getOptions()

  /**
   * Returns a new ProgramDef with the given options
   * May only be executed on a ProgramDef where isRoot() === true.
   *
   * @returns new ProgramDef object
   */
  public setOptions(options: ArgOptions): ProgramDef {
    // Requires this be a root node
    if (!this.isRoot()) {
      throw new Error(
        `Cannot change module of non-root program (${this._module})`
      );
    }
    return new ProgramDef(this._getSource, this._module, options);
  } // fn: setOptions()

  /**
   * Returns this program's imports
   *
   * @returns the list of imports by identifier name
   */
  public getImports(): Record<IdentifierName, ProgramImport> {
    return JSON5.parse(JSON5.stringify(this._imports));
  } // fn: getImports()

  /**
   * Returns the functions defined in the program
   *
   * @returns the functions defined in the program
   */
  public getFunctions(): Record<IdentifierName, FunctionDef> {
    const ret: Record<IdentifierName, FunctionDef> = {};
    for (const [key, value] of Object.entries(this._functions)) {
      if (!(key in this._functionCache)) {
        this._functionCache[key] = FunctionDef.fromFunctionRef(
          value,
          this._options
        );
      }
      ret[key] = this._functionCache[key];
    }
    return ret;
  } // fn: getFunctions()

  /**
   * Returns the functions exported by the program
   *
   * @returns the functions exported by the program
   */
  public getExportedFunctions(): Record<IdentifierName, FunctionDef> {
    const ret: Record<IdentifierName, FunctionDef> = {};
    for (const [key, value] of Object.entries(this._exportedFunctions)) {
      if (!(key in this._functionCache)) {
        this._functionCache[key] = FunctionDef.fromFunctionRef(
          value,
          this._options
        );
      }
      ret[key] = this._functionCache[key];
    }
    return ret;
  } // fn: getExportedFunctions()

  /**
   * Returns the types defined in the program
   *
   * @returns the types defined in the program
   */
  public getTypes(): Record<string, TypeRef> {
    return JSON5.parse(JSON5.stringify(this._types));
  } // fn: getTypes()

  /**
   * Returns the types exported by the program
   *
   * @returns the types exported by the program
   */
  public getExportedTypes(): Record<string, TypeRef> {
    return JSON5.parse(JSON5.stringify(this._exportedTypes));
  } // fn: getExportedTypes()

  /**
   * Returns the imports defined in the program
   *
   * @param ast The parsed AST for the program
   * @returns A record of the imports defined in the program
   */
  private _findImports(
    ast: AST<{
      range: true;
    }>
  ): ProgramImports {
    const imports: ProgramImports = { programs: {}, identifiers: {} };

    simpleTraverse(
      ast,
      {
        enter: (node) => {
          switch (node.type) {
            case AST_NODE_TYPES.ImportDeclaration: {
              if (typeof node.source.value === "string") {
                // Resolve the import module
                const importModulePath = this._resolveImportModule(
                  node.source.value
                );

                // Loop over all the imports specified
                node.specifiers.forEach((specifier) => {
                  switch (specifier.type) {
                    // import { foo } from "bar";
                    case AST_NODE_TYPES.ImportSpecifier: {
                      imports.identifiers[specifier.local.name] = {
                        local: specifier.local.name,
                        imported: specifier.imported.name,
                        programPath: importModulePath,
                        resolved: true,
                        default: false,
                      };
                      imports.programs[importModulePath] = "?";
                      break;
                    }
                    // import * as foo from "bar";
                    case AST_NODE_TYPES.ImportNamespaceSpecifier: {
                      imports.identifiers[specifier.local.name] = {
                        local: specifier.local.name,
                        imported: "*",
                        programPath: importModulePath,
                        resolved: false,
                        default: false,
                      };
                      imports.programs[importModulePath] = "?";
                      break;
                    }
                    // import foo from "bar";
                    case AST_NODE_TYPES.ImportDefaultSpecifier: {
                      imports.identifiers[specifier.local.name] = {
                        local: specifier.local.name,
                        imported: "*",
                        programPath: importModulePath,
                        resolved: false,
                        default: true,
                      };
                      imports.programs[importModulePath] = "?";
                      break;
                    }
                  }
                });
              }
              break;
            }
          }
        }, // enter
      },
      true // set parent pointers
    ); // traverse AST
    return imports;
  } // fn: findImports()

  /**
   * Accepts a program AST and returns a default type export if defined
   * in the program.
   *
   * We don't support literal or function exports here. Just types, and
   * the usual limitations from elsewhere still apply (no OR types, etc).
   *
   * @param ast Program AST
   * @returns A default export, if found
   */
  private _findDefaultTypeExport(
    ast: AST<{
      range: true;
    }>
  ): TypeRef | undefined {
    const module = this._module;
    let defaultExport: TypeRef | undefined;

    // Traverse the AST and find top-level type alias declarations
    simpleTraverse(
      ast,
      {
        enter: (node) => {
          switch (node.type) {
            // Implicit defaults:
            //   - export {x as default};
            case AST_NODE_TYPES.ExportNamedDeclaration: {
              node.specifiers.forEach((specifier) => {
                if (specifier.exported.name === "default") {
                  // build and return the type reference
                  switch (specifier.local.type) {
                    case AST_NODE_TYPES.Identifier: {
                      defaultExport = {
                        isExported: true,
                        optional: false,
                        dims: 0,
                        module: module,
                        name: "default",
                        typeRefName: specifier.local.name,
                      };
                      return; // enter function
                    }
                    default: {
                      console.debug(
                        `Unsupported implicit default export specifier '${specifier.local.type}' in module '${module}'`
                      );
                    }
                  }
                }
              });
              break;
            }

            // Explicit default:
            //   - export default x;
            case AST_NODE_TYPES.ExportDefaultDeclaration: {
              switch (node.declaration.type) {
                case AST_NODE_TYPES.Identifier: {
                  defaultExport = {
                    isExported: true,
                    optional: false,
                    dims: 0,
                    module: module,
                    name: "default",
                    typeRefName: node.declaration.name,
                  };
                  return; // enter function
                }
                default: {
                  console.debug(
                    `Unsupported explicit default export type '${node.declaration.type}' in module '${module}'`
                  );
                }
              }
              break;
            }
          }
        }, // enter
      },
      true // set parent pointers
    ); // traverse AST

    // No default found: return undefined
    return defaultExport;
  } // fn: findDefaultTypeExport()

  /**
   * Accepts a program AST and returns a dictionary of type aliases defined
   * in the program.
   *
   * @param ast Program AST
   * @returns A dictionary of type aliases defined in the program
   */
  private _findTypes(
    ast: AST<{
      range: true;
    }>
  ): Record<IdentifierName, TypeRef> {
    const module = this._module;

    // List of nodes
    const types: Record<string, TypeRef> = {};

    // Traverse the AST and find top-level type alias declarations
    simpleTraverse(
      ast,
      {
        enter: (node) => {
          // Find type alias declarations
          if (node.type === AST_NODE_TYPES.TSTypeAliasDeclaration) {
            // Skip any block scoped type alias declarations
            if (!isBlockScoped(node)) {
              // Throw an error for duplicate type aliases
              if (node.id.name in types) {
                throw new Error(
                  `Duplicate type alias '${node.id.name}' found in module '${module}'`
                );
              } else {
                types[node.id.name] = this._getTypeRefFromAstNode(node);
              }
            }
          }
        }, // enter
      },
      true // set parent pointers
    ); // traverse AST

    // Return the TypeRef objects
    return types;
  } // fn: findTypes()

  /**
   * Resolves a TypeRef object through the import hierarchy to a concrete
   * type definition.
   *
   * @param typeRef The TypeRef object to resolve to a concrete type
   * @returns A concrete, resolved TypeRef object
   */
  private _resolveTypeRef(typeRef: TypeRef): TypeRef {
    // Handle any resolved or partially-resolved type references
    if (typeRef.type) {
      if (typeRef.type.resolved) {
        // Base case: We found a fully-resolved type reference
        return typeRef; // Return resolved type
      } else {
        // Type is only partially resolved
        typeRef.type.children.forEach((child) => this._resolveTypeRef(child));
        typeRef.type.resolved = true;
        return typeRef; // Return resolved type
      }
    }

    if (!typeRef.typeRefName) {
      throw new Error(
        `Internal error: typeRef is undefined in Typeref (${JSON5.stringify(
          typeRef
        )})`
      );
    }

    // Type is not yet resolved. Look up and resolve the type reference
    if (typeRef.typeRefName in this._types) {
      // Resolve and use the local type reference
      const resolvedType = this._resolveTypeRef(
        this._types[typeRef.typeRefName]
      );
      typeRef.type = JSON5.parse(JSON5.stringify(resolvedType.type));
      return this._types[typeRef.typeRefName];
    } else {
      // Follow the imported type reference
      // Split the local name into parts (e.g., "foo.bar" => ["foo", "bar"])
      // TODO: This should be more flexible
      const localNameParts = typeRef.typeRefName.split(".");

      // Lookup the import reference
      if (!(localNameParts[0] in this._imports.identifiers)) {
        throw new Error(
          `Internal error: ${this._module} did not find local import ${localNameParts[0]}`
        );
      }
      const importRef = this._imports.identifiers[localNameParts[0]];

      // Get the imported module
      const importProgram = ProgramDef.fromModule(
        importRef.programPath,
        this._options,
        this
      );

      // Resolve unresolved imports
      if (!importRef.resolved) {
        if (importRef.default) {
          // Default import: create one default import
          importRef.resolved = true;
          if (
            importProgram._defaultExport !== undefined &&
            importProgram._defaultExport.name
          ) {
            importRef.imported = importProgram._defaultExport.name;
          } else {
            throw new Error(
              `Unable to find default type export in module '${importProgram._module}' when processing imports for module '${this._module}'`
            );
          }
        } else {
          // Namespace import: create concrete imports for each of the imports
          for (const exported of Object.values(importProgram._exportedTypes)) {
            const localName = localNameParts[0] + "." + exported.name;
            const newImport = JSON5.parse(JSON5.stringify(exported));
            newImport.local = localName;
            newImport.imported = exported.name;
            newImport.resolved = true;
            this._imports.identifiers[localName] = newImport;
          }

          // Remove the original unresolved import reference
          //delete this._imports.identifiers[localNameParts[0]];
        }
      }

      // Find the imported type reference that corresponds with
      // this type reference
      //
      // TODO: Need to handle other naming patterns here
      if (typeRef.typeRefName in this._imports.identifiers) {
        const importName =
          this._imports.identifiers[typeRef.typeRefName].imported;
        const defaultImport =
          this._imports.identifiers[typeRef.typeRefName].default;

        if (defaultImport && importProgram._defaultExport) {
          // Resolve default export
          const resolvedType = importProgram._resolveTypeRef(
            importProgram._defaultExport
          );
          typeRef.type = JSON5.parse(JSON5.stringify(resolvedType.type));
        } else if (importName in importProgram._exportedTypes) {
          // Resolve named export
          const resolvedType = importProgram._resolveTypeRef(
            importProgram._exportedTypes[importName]
          );
          typeRef.type = JSON5.parse(JSON5.stringify(resolvedType.type));
        } else {
          // Unable to find exported type
          throw new Error(
            `Unable to find exported type '${importName}' in module '${importProgram._module}' when processing imports for module '${this._module}`
          );
        }
      } else {
        throw new Error(
          `Internal error: ${this._module} did not find import: ${typeRef.typeRefName}`
        );
      }

      return typeRef;
    }
  } // fn: _resolveTypeRef()

  /**
   * Resolves the given import module to a path relative to the
   * current module.
   *
   * @param importModule The module to import
   * @returns Path to the import module
   */
  private _resolveImportModule(importModule: string): ProgramPath {
    const extensions = [".ts", ".d.ts", ""];

    // Resolve imports relative to the current module
    // Try to resolve each extension
    for (const ext of extensions) {
      try {
        if (importModule.startsWith(".")) {
          // Resolve the module relative to the current module
          const resolved = path.resolve(
            path.dirname(this._module),
            importModule + ext
          );

          // Only return if we find the module (if not, retry)
          if (fs.existsSync(resolved)) {
            return resolved;
          }
        } else {
          const resolved = require.resolve(importModule + ext, {
            paths: [path.dirname(this._module)], // Resolve from the importing module's path
          });
          const extension = path.extname(resolved);

          // If node resolves a Javascript file, look for a type defintion file
          if (extension !== ".js") {
            return resolved;
          } else {
            const typeDefFile = resolved.slice(0, -3) + ".d.ts";
            if (fs.existsSync(typeDefFile)) {
              return typeDefFile;
            } else {
              return resolved;
            }
          }
        }
      } catch (e) {
        // Eat the exception & retry
      }
    } // for: each extension

    // Throw an exception if we did not resolve the import
    throw new Error(
      `Unable to resolve import from: '${
        this._module
      }': cannot resolve '${importModule}'. Also tried extensions: ${JSON.stringify(
        extensions
      )}.`
    );
  } // fn: resolveImportModule()

  /**
   * Returns a TypeRef object for the given AST node
   *
   * @param node An identifier, property, or type alias AST node
   * @returns The TypeRef object for the given AST node
   */
  private _getTypeRefFromAstNode(
    node:
      | Identifier
      | TSPropertySignature
      | TSTypeAliasDeclaration
      | TSTypeAnnotation
      | TypeNode
  ): TypeRef {
    let typeNode: TypeNode | TSTypeAnnotation;
    switch (node.type) {
      case AST_NODE_TYPES.Identifier:
      case AST_NODE_TYPES.TSTypeAnnotation:
      case AST_NODE_TYPES.TSTypeAliasDeclaration:
      case AST_NODE_TYPES.TSPropertySignature: {
        // Throw an error if type annotations are missing
        if (node.typeAnnotation === undefined) {
          throw new Error(
            `Missing type annotation (already transpiled to JS?): ${JSON5.stringify(
              node,
              removeParents
            )}`
          );
        }
        typeNode = node.typeAnnotation;
        break;
      }
      default:
        typeNode = node;
    }

    // Add the type alias to the running list
    const thisType: TypeRef = {
      module: this._module,
      dims: 0, // override later if needed
      optional: false, // override later if needed
      isExported:
        node.parent?.type === AST_NODE_TYPES.ExportNamedDeclaration ||
        node.parent?.type === AST_NODE_TYPES.TSModuleBlock,
    };

    // Determine the node name
    switch (node.type) {
      case AST_NODE_TYPES.TSPropertySignature: {
        if (node.key.type === AST_NODE_TYPES.Identifier) {
          thisType.name = node.key.name;
        } else {
          throw new Error(
            `Unsupported property key type: ${JSON5.stringify(
              node,
              removeParents
            )}`
          );
        }
        break;
      }
      case AST_NODE_TYPES.Identifier: {
        thisType.name = node.name;
        break;
      }
      case AST_NODE_TYPES.TSTypeAliasDeclaration: {
        thisType.name = node.id.name;
        break;
      }
    }

    // Determine whether the argument is optional (TSTypeAliasDeclarations don't have this)
    thisType.optional =
      "optional" in node &&
      node.optional !== undefined &&
      node.optional === true;

    // Handle type references, which we will resolve later
    //
    // Note: this does not catch arrays of type references;
    // we handle those below
    if (
      "typeAnnotation" in node &&
      node.typeAnnotation?.type === AST_NODE_TYPES.TSTypeReference
    ) {
      thisType.typeRefName = getIdentifierName(node.typeAnnotation.typeName);
    } else {
      // Get the node's type and dimensions
      const [type, dims, typeRefNode, literalValue] = this._getTypeFromAstNode(
        typeNode,
        this._options
      );

      // Create the TypeRef data structure
      switch (type) {
        case ArgTag.STRING:
        case ArgTag.BOOLEAN:
        case ArgTag.NUMBER: {
          thisType.type = {
            dims: dims,
            type: type,
            children: [],
            resolved: true,
          };
          break;
        }
        case ArgTag.LITERAL: {
          thisType.type = {
            dims: dims,
            type: type,
            children: [],
            value: literalValue,
            resolved: true,
          };
          break;
        }
        case ArgTag.UNION:
        case ArgTag.OBJECT: {
          thisType.type = {
            dims: dims,
            type: type,
            children: this._getChildrenFromNode(typeNode),
          };
          break;
        }
        case ArgTag.UNRESOLVED: {
          thisType.dims = dims;
          thisType.typeRefName = typeRefNode; // Unresolved type reference
          break;
        }
      }
    }

    return thisType;
  } // fn: _getTypeRefFromAstNode()

  /**
   * Returns the type tag, number of dimensions, and type reference name
   * for the given AST type node.
   *
   * @param node The AST type node or type annotation
   * @param options ArgOptions
   * @returns [type tag, dimensions, type reference name, literal value]
   */
  private _getTypeFromAstNode(
    node: TSTypeAnnotation | TypeNode,
    options: ArgOptions
  ): [ArgTag, number, string?, ArgType?] {
    switch (node.type) {
      case AST_NODE_TYPES.TSAnyKeyword:
        return [options.anyType, options.anyDims];
      case AST_NODE_TYPES.TSStringKeyword:
        return [ArgTag.STRING, 0];
      case AST_NODE_TYPES.TSBooleanKeyword:
        return [ArgTag.BOOLEAN, 0];
      case AST_NODE_TYPES.TSNumberKeyword:
        return [ArgTag.NUMBER, 0];
      case AST_NODE_TYPES.TSTypeAnnotation:
        return this._getTypeFromAstNode(node.typeAnnotation, options);
      case AST_NODE_TYPES.TSUnionType:
        return [ArgTag.UNION, 0];
      case AST_NODE_TYPES.TSTypeLiteral: // Object literal
        return [ArgTag.OBJECT, 0];
      case AST_NODE_TYPES.TSLiteralType:
        return [
          ArgTag.LITERAL,
          0,
          undefined,
          this._getLiteralValueFromNode(node),
        ];
      case AST_NODE_TYPES.TSArrayType: {
        const [type, dims, typeName, literalValue] = this._getTypeFromAstNode(
          node.elementType,
          options
        );
        return [type, dims + 1, typeName, literalValue];
      }
      case AST_NODE_TYPES.TSUndefinedKeyword: {
        return [ArgTag.LITERAL, 0, undefined, undefined];
      }
      case AST_NODE_TYPES.TSTypeReference: {
        return [ArgTag.UNRESOLVED, 0, getIdentifierName(node.typeName)];
      }
      default:
        throw new Error(
          "Unsupported type annotation: " +
            JSON5.stringify(node, removeParents, 2)
        );
    }
  } // fn: _getTypeFromAstNode()

  /**
   * Returns an ArgType from a TSLiteralType AST Node
   *
   * @param node a TSLiteralType AST node
   * @returns an ArgType literal value
   */
  private _getLiteralValueFromNode(node: TSLiteralType): ArgType {
    const literalNode = node.literal;
    switch (literalNode.type) {
      case AST_NODE_TYPES.Literal: {
        // TODO Add support for bigint, null, RegExp
        if (
          typeof literalNode.value === "number" ||
          typeof literalNode.value === "string" ||
          typeof literalNode.value === "boolean"
        ) {
          return literalNode.value;
        }
      }
      // TODO Add support for TemplateLiteral, UnaryExpression, UpdateExpression
    }
    throw new Error(
      "Unsupported literal value type in type annotation: " +
        JSON5.stringify(node, removeParents, 2)
    );
  } // fn: _getLiteralValueFromNode()

  /**
   * Returns the child TypeRef objects for the given AST type node.
   *
   * @param node The AST type node or type annotation
   * @returns An array of child TypeRef objects
   */
  private _getChildrenFromNode(node: TSTypeAnnotation | TypeNode): TypeRef[] {
    switch (node.type) {
      case AST_NODE_TYPES.TSAnyKeyword:
      case AST_NODE_TYPES.TSStringKeyword:
      case AST_NODE_TYPES.TSBooleanKeyword:
      case AST_NODE_TYPES.TSLiteralType:
      case AST_NODE_TYPES.TSNumberKeyword:
        return [];
      case AST_NODE_TYPES.TSArrayType:
        return this._getChildrenFromNode(node.elementType);
      case AST_NODE_TYPES.TSTypeReference:
        throw new Error(
          `Internal Error: Unresolved type reference found: ${JSON5.stringify(
            node,
            removeParents
          )}`
        );
      case AST_NODE_TYPES.TSTypeLiteral: {
        return node.members.map((member) => {
          if (member.type === AST_NODE_TYPES.TSPropertySignature)
            return this._getTypeRefFromAstNode(member);
          else
            throw new Error(
              "Unsupported object property type annotation: " +
                JSON5.stringify(member, removeParents, 2)
            );
        });
      }
      case AST_NODE_TYPES.TSUnionType:
        return node.types.map((type) => this._getTypeRefFromAstNode(type));
      case AST_NODE_TYPES.TSTypeAnnotation: {
        // Collapse array annotations -- we previously handled those
        while (node.typeAnnotation.type === AST_NODE_TYPES.TSArrayType)
          node.typeAnnotation = node.typeAnnotation.elementType;

        switch (node.typeAnnotation.type) {
          case AST_NODE_TYPES.TSTypeReference: {
            const typeName = getIdentifierName(node.typeAnnotation.typeName);
            throw new Error(
              `Internal Error: Unable to find type reference '${typeName}' in program`
            );
          }
          case AST_NODE_TYPES.TSUnionType: {
            return this._getChildrenFromNode(node.typeAnnotation);
          }
          case AST_NODE_TYPES.TSTypeLiteral: {
            return node.typeAnnotation.members.map((member) => {
              if (member.type === AST_NODE_TYPES.TSPropertySignature)
                return this._getTypeRefFromAstNode(member);
              else
                throw new Error(
                  "Unsupported object property type annotation: " +
                    JSON5.stringify(member, removeParents, 2)
                );
            });
          }
          default:
            throw new Error(
              "Unsupported object type annotation: " +
                JSON5.stringify(node.typeAnnotation, removeParents, 2)
            );
        }
      }
      default:
        throw new Error(
          "Unsupported type annotation: " +
            JSON5.stringify(node, removeParents, 2)
        );
    }
  } // fn: _getChildrenFromNode()

  /**
   * Returns an object with two fields:
   * - `supported`, a dictionary of top-level named functions defined in the program
   * - `unsupported`, a dictionary of top-level named functions that could not be processed
   *
   * @param ast Program AST
   * @returns An object with two fields, `supported` and `unsupported`
   */
  private _findFunctions(
    ast: AST<{
      range: true;
      comment: true;
      loc: true;
    }>
  ): {
    supported: Record<IdentifierName, FunctionRef>;
    unsupported: Record<IdentifierName, { reason: string; node: Node }>;
  } {
    const supported: Record<IdentifierName, FunctionRef> = {};
    const unsupported: Record<IdentifierName, { reason: string; node: Node }> =
      {};

    // Traverse the AST to find function definitions
    simpleTraverse(
      ast,
      {
        enter: (node, parent) => {
          // Only named functions are supported
          if (!("id" in node && node.id !== null && "name" in node.id)) {
            return;
          }
          const name = node.id.name;

          try {
            const maybeFunction = this._getFunctionFromNode(
              name,
              node,
              parent,
              ast.comments
            );
            if (maybeFunction) {
              supported[name] = maybeFunction;
            }
          } catch (e: unknown) {
            const msg = getErrorMessageOrJson(e);
            console.debug(
              `Error processing function '${this._src.substring(
                node.range[0],
                node.range[1]
              )}' in module '${this._module}': ${msg}`
            );
            unsupported[name] = {
              reason: msg,
              node: node,
            };
          }
        }, // enter
        // TODO: Add support for class methods
      },
      true // set parent pointers
    ); // traverse AST

    return {
      supported,
      unsupported,
    };
  } // fn: _findFunctions()

  /**
   * Returns a FunctionRef for the given node if it is a supported function.
   * If the node is an unsupported function, throws an error.
   * If the node is not a function, returns undefined.
   *
   * @param name The name of the function
   * @param node The node to analyze
   * @param parent The parent node of the node to analyze
   * @returns A FunctionRef if the node is a supported function
   */
  private _getFunctionFromNode(
    name: string,
    node: Node,
    parent: Node | undefined,
    comments: Comment[]
  ): FunctionRef | undefined {
    // Internal function to retrieve docstring comment immediately preceding the function
    const getComments = (
      node: VariableDeclaration | FunctionDeclaration
    ): string | undefined => {
      const nodeLine = node.loc.start.line;
      const cmts = comments.filter(
        (thisCmt) =>
          thisCmt.type === AST_TOKEN_TYPES.Block && // Block comment
          thisCmt.loc.end.line - thisCmt.loc.start.line > 0 && // > 1 line long
          thisCmt.loc.end.line <= nodeLine && // Prior to function
          thisCmt.loc.end.line >= nodeLine - 1 // But not too prior
      );
      // If we found a matching comment, return its source.
      // Otherwise, return undefined (not found)
      return cmts.length
        ? this._src.substring(
            cmts[cmts.length - 1].range[0],
            cmts[cmts.length - 1].range[1]
          )
        : undefined;
    }; // fn: getComments

    if (
      // Arrow Function Definition: const xyz = (): void => { ... }
      node.type === AST_NODE_TYPES.VariableDeclarator &&
      parent !== undefined &&
      parent.type === AST_NODE_TYPES.VariableDeclaration &&
      node.init &&
      node.init.type === AST_NODE_TYPES.ArrowFunctionExpression &&
      node.id.type === AST_NODE_TYPES.Identifier &&
      !isBlockScoped(node)
    ) {
      // ReturnType is not as important for fuzzing, so we don't throw an error
      // if we encounter something we don't support.
      let returnType = undefined;
      let isVoid = false;
      const typeNode = node.init.returnType;
      try {
        isVoid = typeNode?.typeAnnotation.type === AST_NODE_TYPES.TSVoidKeyword;
        returnType = typeNode
          ? this._getTypeRefFromAstNode(typeNode)
          : undefined;
      } catch {
        if (!isVoid) {
          console.debug('Unsupported return type for function "' + name + '".');
        }
      }
      return {
        name,
        module: this._module,
        src:
          parent.kind + " " + this._src.substring(node.range[0], node.range[1]),
        startOffset: node.range[0],
        endOffset: node.range[1],
        isExported: parent.parent
          ? parent.parent.type === AST_NODE_TYPES.ExportNamedDeclaration
          : false,
        args: node.init.params
          .filter((arg) => arg.type === AST_NODE_TYPES.Identifier)
          .map((arg) => this._getTypeRefFromAstNode(arg)),
        returnType,
        isVoid,
      };
    } else if (
      // Standard Function Definition: function xyz(): void => { ... }
      node.type === AST_NODE_TYPES.FunctionDeclaration &&
      !isBlockScoped(node)
    ) {
      // ReturnType is not as important for fuzzing, so we don't throw an error
      // if we encounter something we don't support.
      let returnType = undefined;
      let isVoid = false;
      const typeNode = node.returnType;
      try {
        isVoid = typeNode?.typeAnnotation.type === AST_NODE_TYPES.TSVoidKeyword;
        returnType = typeNode
          ? this._getTypeRefFromAstNode(typeNode)
          : undefined;
      } catch {
        if (!isVoid) {
          console.debug('Unsupported return type for function "' + name + '".');
        }
      }
      return {
        name,
        module: this._module,
        src: this._src.substring(node.range[0], node.range[1]),
        startOffset: node.range[0],
        endOffset: node.range[1],
        isExported: parent
          ? parent.type === AST_NODE_TYPES.ExportNamedDeclaration
          : false,
        args: node.params
          .filter((arg) => arg.type === AST_NODE_TYPES.Identifier)
          .map((arg) => this._getTypeRefFromAstNode(arg)),
        returnType,
        isVoid,
        cmt: getComments(node),
      };
    }
  } // fn: _getFunctionFromNode()
} // class: ProgramDef<|MERGE_RESOLUTION|>--- conflicted
+++ resolved
@@ -34,11 +34,7 @@
   ProgramImport,
   ArgType,
 } from "./Types";
-<<<<<<< HEAD
-import { isError } from "../../Util";
-=======
 import { getErrorMessageOrJson } from "../../../Util";
->>>>>>> 62aa3a66
 
 /**
  * The ProgramDef class represents a program definition in a TypeScript source

--- conflicted
+++ resolved
@@ -16,16 +16,13 @@
   FuzzStopReason,
 } from "./Types";
 import { FuzzOptions } from "./Types";
-<<<<<<< HEAD
 import { CoverageSummary } from "istanbul-lib-coverage"; // !!!!!!!! Don't want this dependency here
 import { MeasureFactory } from "./measures/MeasureFactory";
 import { RunnerFactory } from "./runners/RunnerFactory";
 import { InputGeneratorFactory } from "./generators/InputGeneratorFactory";
 import { Leaderboard } from "./generators/Leaderboard";
 import { ScoredInput } from "./generators/Types";
-=======
 import { isError } from "../Util";
->>>>>>> 6ba5f2ec
 
 /**
  * Builds and returns the environment required by fuzz().

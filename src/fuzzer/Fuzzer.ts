import * as fs from "fs";
import * as JSON5 from "json5";
import vm from "vm";
import { ArgDef } from "./analysis/typescript/ArgDef";
import { ArgValueType, FunctionRef } from "./analysis/typescript/Types";
import { CompositeInputGenerator } from "./generators/CompositeInputGenerator";
import * as compiler from "./Compiler";
import { ProgramDef } from "./analysis/typescript/ProgramDef";
import { FunctionDef } from "./analysis/typescript/FunctionDef";
import {
  FuzzIoElement,
  FuzzPinnedTest,
  FuzzTestResult,
  Result,
  FuzzResultCategory,
  FuzzStopReason,
} from "./Types";
import { FuzzOptions } from "./Types";

import {
  createCoverageMap,
  CoverageMapData,
  CoverageSummary,
  CoverageMap,
} from "istanbul-lib-coverage";
import { createInstrumenter } from "istanbul-lib-instrument";
import { RandomInputGenerator } from "./generators/RandomInputGenerator";
import { CoverageMeasure } from "./measures/CoverageMeasure";

/**
 * Builds and returns the environment required by fuzz().
 *
 * @param options fuzzer option set
 * @param module file name of Typescript module containing the function to fuzz
 * @param fnName optional name of the function to fuzz
 * @param offset optional offset within the source file of the function to fuzz
 * @returns a fuzz environment
 */
export const setup = (
  options: FuzzOptions,
  module: string,
  fnName: string
): FuzzEnv => {
  module = require.resolve(module);
  const program = ProgramDef.fromModule(module, options.argDefaults);
  const fnList = program.getExportedFunctions();

  // Ensure we have a valid set of Fuzz options
  if (!isOptionValid(options))
    throw new Error(
      `Invalid options provided: ${JSON5.stringify(options, null, 2)}`
    );

  // Ensure we found a function to fuzz
  if (!(fnName in fnList))
    throw new Error(`Could not find function ${fnName} in: ${module})}`);

  return {
    options: { ...options },
    function: fnList[fnName],
    //validator: ... FuzzPanel loads this and adds it to FuzzEnv later
    validators: getValidators(program, fnList[fnName]),
  };
}; // fn: setup()

/**
 * Fuzzes the function specified in the fuzz environment and returns the test results.
 *
 * @param env fuzz environment (created by calling setup())
 * @returns Promise containing the fuzz test results
 *
 * Throws an exception if the fuzz options are invalid
 */
export const fuzz = async (
  env: FuzzEnv,
  pinnedTests: FuzzPinnedTest[] = []
): Promise<FuzzTestResults> => {
  const fqSrcFile = fs.realpathSync(env.function.getModule()); // Help the module loader
  const results: FuzzTestResults = {
    env,
    stopReason: FuzzStopReason.CRASH, // updated later
    elapsedTime: 0, // updated later
    inputsGenerated: 0, // updated later
    dupesGenerated: 0, // updated later
    inputsSaved: 0, // updated later
    results: [],
  };
  let savedCount = 0; // Number of inputs previously saved (e.g., pinned inputs)
  let currentDupeCount = 0; // Number of duplicated tests since the last non-duplicated test
  let totalDupeCount = 0; // Total number of duplicates generated in the fuzzing session
  let inputsGenerated = 0; // Number of inputs generated so far
  let failureCount = 0; // Number of failed tests encountered so far

  // Ensure we have a valid set of Fuzz options
  if (!isOptionValid(env.options))
    throw new Error(
      `Invalid options provided: ${JSON5.stringify(env.options, null, 2)}`
    );

  let compositeInputGenerator = env.compositeInputGenerator;
  if (!compositeInputGenerator) {
    // If no composite input generator already exists, instantiate a new one.
    const randomInputGenerator = new RandomInputGenerator(env);
    compositeInputGenerator = new CompositeInputGenerator(
      env,
      [randomInputGenerator],
      [CoverageMeasure],
      [1]
    );
    env.compositeInputGenerator = compositeInputGenerator;
  }

  compositeInputGenerator.initRun();

  const instrumenter = createInstrumenter();
  const aggregateCoverageMap: CoverageMap = createCoverageMap({});

  // The module that includes the function to fuzz will
  // be a TypeScript source file, so we first must compile
  // it to JavaScript prior to execution.  This activates the
  // TypeScript compiler that hooks into the require() function.
  compiler.activate(instrumenter);

  // The fuzz target is likely under development, so
  // invalidate the cache to get the latest copy.
  delete require.cache[require.resolve(fqSrcFile)];

  /* eslint eslint-comments/no-use: off */
  // eslint-disable-next-line @typescript-eslint/no-var-requires
  const mod = require(fqSrcFile);
  compiler.deactivate(); // Deactivate the TypeScript compiler

  // Ensure what we found is a function
  if (!(env.function.getName() in mod))
    throw new Error(
      `Could not find exported function ${env.function.getName()} in ${env.function.getModule()} to fuzz`
    );
  else if (typeof mod[env.function.getName()] !== "function")
    throw new Error(
      `Cannot fuzz exported member '${env.function.getName()} in ${env.function.getModule()} because it is not a function`
    );

  // Build a wrapper around the function to be fuzzed that we can
  // easily call in the testing loop.
  const fnWrapper = functionTimeout((input: FuzzIoElement[]): unknown => {
    return mod[env.function.getName()](...input.map((e) => e.value));
  }, env.options.fnTimeout);

  // Main test loop
  // We break out of this loop when any of the following are true:
  //  (1) We have reached the maximum number of tests
  //  (2) We have reached the maximum number of duplicate tests
  //      since the last non-duplicated test
  //  (3) We have reached the time limit for the test suite to run
  //  (4) We have reached the maximum number of failed tests
  // Note: Pinned tests are not counted against the maxTests limit
  const startTime = new Date().getTime();
  const allInputs: Record<string, boolean> = {};

  // eslint-disable-next-line no-constant-condition, @typescript-eslint/no-unnecessary-condition
  while (true) {
    // Stop fuzzing when we encounter a stop condition
    const stopCondition = _checkStopCondition(
      env,
      inputsGenerated,
      currentDupeCount,
      totalDupeCount,
      failureCount,
      startTime
    );
    if (stopCondition !== undefined) {
      results.stopReason = stopCondition;
      results.elapsedTime = new Date().getTime() - startTime;
      results.inputsGenerated = inputsGenerated;
      results.dupesGenerated = totalDupeCount;
      results.inputsSaved = savedCount;
      break;
    }

    // Initial set of results - overwritten below
    const result: FuzzTestResult = {
      pinned: false,
      input: [],
      output: [],
      exception: false,
      validatorException: false,
      timeout: false,
      passedImplicit: true,
      elapsedTime: 0,
      category: "ok",
    };

    // Before searching, consume the pool of pinned tests
    // Note: Do not count pinned tests against the maxTests limit
    const pinnedTest = pinnedTests.pop();
    if (pinnedTest) {
      savedCount++; // increment the number of saved tests processed
      result.input = pinnedTest.input;
      result.pinned = pinnedTest.pinned;
      if (pinnedTest.expectedOutput) {
        result.expectedOutput = pinnedTest.expectedOutput;
      }
    } else {
      // Generate and store the inputs
      result.input = compositeInputGenerator.next();

      // Increment the number of inputs generated
      inputsGenerated++;
    }

    // Skip tests if we previously processed the input
    const inputHash = JSON5.stringify(result.input);
    if (inputHash in allInputs) {
      currentDupeCount++; // increment the dupe coynter
      totalDupeCount++; // incremement the total run dupe counter
      continue; // skip this test
    } else {
      currentDupeCount = 0; // reset the duplicate count
      // if the function accepts inputs, add test input
      // to the list so we don't test it again,
      if (env.function.getArgDefs().length) {
        allInputs[inputHash] = true;
      }
    }

    // Call the function via the wrapper
    try {
      const startElapsedTime = performance.now(); // start timer
      result.elapsedTime = startElapsedTime;
      result.output.push({
        name: "0",
        offset: 0,
        value: fnWrapper(JSON5.parse(JSON5.stringify(result.input))), // <-- Wrapper (protect the input)
      });
      result.elapsedTime = performance.now() - startElapsedTime; // stop timer
<<<<<<< HEAD

      const fileCoverage = instrumenter.lastFileCoverage();
      const fileCoverageData: CoverageMapData = {
        [fileCoverage.path]: fileCoverage,
      };
      const coverageMap = createCoverageMap(fileCoverageData);
      result.coverageSummary = coverageMap.getCoverageSummary();
      aggregateCoverageMap.merge(coverageMap);
    } catch (e: any) {
      if (isTimeoutError(e)) {
=======
    } catch (e: unknown) {
      const msg = e instanceof Error ? e.message : JSON.stringify(e);
      const stack = e instanceof Error ? e.stack : "<no stack>";
      if (e instanceof Error && isTimeoutError(e)) {
>>>>>>> c3084432
        result.timeout = true;
        result.elapsedTime = performance.now() - result.elapsedTime;
      } else {
        result.exception = true;
        result.exceptionMessage = msg;
        result.stack = stack;
      }
    }

    // IMPLICIT ORACLE --------------------------------------------
    // How can it fail ... let us count the ways...
    if (env.options.useImplicit) {
      if (result.exception || result.timeout) {
        // Exceptions and timeouts fail the implicit oracle
        result.passedImplicit = false;
      } else if (env.function.isVoid()) {
        // Functions with a void return type should only return undefined
        result.passedImplicit = !result.output.some(
          (e) => e.value !== undefined
        );
      } else {
        // Non-void functions should not contain disallowed values
        result.passedImplicit = !result.output.some((e) => !implicitOracle(e));
      }
    }

    // HUMAN ORACLE -----------------------------------------------
    // If a human annotated an expected output, then check it
    if (env.options.useHuman && result.expectedOutput) {
      result.passedHuman = actualEqualsExpectedOutput(
        result,
        result.expectedOutput
      );
    }

    // CUSTOM VALIDATOR ------------------------------------------
    // If a custom validator is selected, call it to evaluate the result
    if (env.validators.length && env.options.useProperty) {
      // const fnName = env.validator;
      result.passedValidators = [];

      for (const valFn in env.validators) {
        const valFnName = env.validators[valFn].name;
        // Build the validator function wrapper
        const validatorFnWrapper = functionTimeout(
          (result: FuzzTestResult): FuzzTestResult => {
            const inParams: ArgValueType[] = []; // array of input parameters
            result.input.forEach((e) => {
              const param = e.value;
              inParams.push(param);
            });
            // Simplified data structure for validator function input
            const validatorIn: Result = {
              in: inParams,
              out:
                result.output.length === 0
                  ? "timeout or exception"
                  : result.output[0].value,
              exception: result.exception,
              timeout: result.timeout,
            };
            try {
              const validatorOut: boolean = mod[valFnName](validatorIn); // this is where it goes wrong -- the array just turns into []
              return {
                ...result,
                passedValidator: validatorOut,
                passedValidators: [],
              };
            } catch (e: unknown) {
              const msg = e instanceof Error ? e.message : JSON.stringify(e);
              const stack = e instanceof Error ? e.stack : "<no stack>";
              return {
                ...result,
                validatorException: true,
                validatorExceptionMessage: msg,
                validatorExceptionFunction: valFnName,
                validatorExceptionStack: stack,
              };
            }
          },
          env.options.fnTimeout
        );

        // Categorize the results (so it's not stale)
        result.category = categorizeResult(result);

        // Call the validator function wrapper
        const validatorResult = validatorFnWrapper(
          JSON5.parse(JSON5.stringify(result))
        ); // <-- Wrapper (protect the input)

        // Store the validator results
        result.passedValidators.push(validatorResult.passedValidator);
        result.validatorException = validatorResult.validatorException;
        result.validatorExceptionFunction =
          validatorResult.validatorExceptionFunction;
        result.validatorExceptionMessage =
          validatorResult.validatorExceptionMessage;
        result.validatorExceptionStack =
          validatorResult.validatorExceptionStack;
      } // for: valFn in env.validators

      result.passedValidator = true; // initialize
      for (const i in result.passedValidators) {
        result.passedValidator =
          result.passedValidator && result.passedValidators[i];
      }
    } // if validator

    // (Re-)categorize the result
    result.category = categorizeResult(result);

    // Increment the failure counter if this test had a failing result
    if (result.category !== "ok") {
      failureCount++;
    }

    // Store the result for this iteration
    if (!env.options.onlyFailures || result.category !== "ok") {
      results.results.push(result);
    }
  } // for: Main test loop

  results.aggregateCoverageSummary = aggregateCoverageMap.getCoverageSummary();
  compositeInputGenerator.onRunEnd(results);

  // Persist to outfile, if requested
  if (env.options.outputFile) {
    fs.writeFileSync(env.options.outputFile, JSON5.stringify(results));
  }

  // Return the result of the fuzzing activity
  return results;
}; // fn: fuzz()

/**
 * Checks whether the fuzzer should stop fuzzing. If so, return the reason.
 *
 * @param env fuzz environment
 * @param inputsGenerated number of inputs generated so far
 * @param currentDupeCount number of duplicate tests since the last non-duplicated test
 * @param totalDupeCount number of duplicate tests since the last non-duplicated test
 * @param failureCount number of failed tests encountered so far
 * @param startTime time the fuzzer started
 * @returns the reason the fuzzer stopped, if any
 */
const _checkStopCondition = (
  env: FuzzEnv,
  inputsGenerated: number,
  currentDupeCount: number,
  totalDupeCount: number,
  failureCount: number,
  startTime: number
): FuzzStopReason | undefined => {
  // End testing if we exceed the suite timeout
  if (new Date().getTime() - startTime >= env.options.suiteTimeout) {
    return FuzzStopReason.MAXTIME;
  }

  // End testing if we exceed the maximum number of tests
  if (inputsGenerated - totalDupeCount >= env.options.maxTests) {
    return FuzzStopReason.MAXTESTS;
  }

  // End testing if we exceed the maximum number of failures
  if (
    env.options.maxFailures !== 0 &&
    failureCount >= env.options.maxFailures
  ) {
    return FuzzStopReason.MAXFAILURES;
  }

  // End testing if we exceed the maximum number of duplicates generated
  if (currentDupeCount >= env.options.maxDupeInputs) {
    return FuzzStopReason.MAXDUPES;
  }

  // No stop condition found
  return undefined;
}; // fn: _checkStopCondition()

/**
 * Checks whether the given option set is valid.
 *
 * @param options fuzzer option set
 * @returns true if the options are valid, false otherwise
 */
const isOptionValid = (options: FuzzOptions): boolean => {
  return (
    options.maxTests >= 0 &&
    options.maxDupeInputs >= 0 &&
    options.maxFailures >= 0 &&
    ArgDef.isOptionValid(options.argDefaults)
  );
}; // fn: isOptionValid()

/**
 * The implicit oracle returns true only if the value contains no nulls, undefineds, NaNs,
 * or Infinity values.
 *
 * @param x any value
 * @returns true if x has no nulls, undefineds, NaNs, or Infinity values; false otherwise
 */
export const implicitOracle = (x: unknown): boolean => {
  if (Array.isArray(x)) return !x.flat().some((e) => !implicitOracle(e));
  if (typeof x === "number")
    return !(isNaN(x) || x === Infinity || x === -Infinity);
  else if (x === null || x === undefined) return false;
  else if (typeof x === "object")
    return !Object.values(x).some((e) => !implicitOracle(e));
  else return true; //implicitOracleValue(x);
}; // fn: implicitOracle()

/**
 * Adapted from: https://github.com/sindresorhus/function-timeout/blob/main/index.js
 *
 * The original function-timeout is an ES module; incorporating it here
 * avoids adding Babel to the dev toolchain solely for the benefit of Jest,
 * for which ESM support without Babel remains buggy / experimental. Maybe
 * we can remove this in the future or just add Babel for Jest.
 *
 * This function accepts a function and a timeout as input.  It then returns
 * a wrapper function that will throw an exception if the function does not
 * complete within, roughly, the timeout.
 *
 * @param function_ function to be executed with the timeout
 * @param param1
 * @returns
 */
export default function functionTimeout(function_: any, timeout: number): any {
  const script = new vm.Script("returnValue = function_()");

  const wrappedFunction = (...arguments_: ArgValueType[]) => {
    const context = {
      returnValue: undefined,
      function_: () => function_(...arguments_),
    };

    script.runInNewContext(context, { timeout: timeout });

    return context.returnValue;
  };

  Object.defineProperty(wrappedFunction, "name", {
    value: `functionTimeout(${function_.name || "<anonymous>"})`,
    configurable: true,
  });

  return wrappedFunction;
} // fn: functionTimeout()

/**
 * Adapted from: https://github.com/sindresorhus/function-timeout/blob/main/index.js
 *
 * Returns true if the exception is a timeout.
 *
 * @param error exception
 * @returns true if the exeception is a timeout exception, false otherwise
 */
export function isTimeoutError(error: Error): boolean {
  return "code" in error && error.code === "ERR_SCRIPT_EXECUTION_TIMEOUT";
} // fn: isTimeoutError()

/**
 * Returns a list of validator FunctionRefs found within the program
 *
 * @param program the program to search
 * @returns an array of validator FunctionRefs
 */
export function getValidators(
  program: ProgramDef,
  fnUnderTest: FunctionDef
): FunctionRef[] {
  return Object.values(program.getExportedFunctions())
    .filter(
      (fn) => fn.isValidator() && fn.getName().startsWith(fnUnderTest.getName())
    )
    .map((fn) => fn.getRef());
} // fn: getValidators()

/**
 * Compares the actual output to the expected output.
 *
 * @param fuzz testing result
 * @param expected output
 * @returns true if actualOut equals expectedOut
 */
function actualEqualsExpectedOutput(
  result: FuzzTestResult,
  expectedOutput: FuzzIoElement[]
): boolean {
  if (result.timeout) {
    return expectedOutput.length > 0 && expectedOutput[0].isTimeout === true;
  } else if (result.exception) {
    return expectedOutput.length > 0 && expectedOutput[0].isException === true;
  } else {
    return JSON5.stringify(result.output) === JSON5.stringify(expectedOutput);
  }
}

/**
 * Categorizes the result of a fuzz test according to the available
 * categories defined in ResultType.
 * @param result of the test
 * @returns the category of the result
 */
export function categorizeResult(result: FuzzTestResult): FuzzResultCategory {
  if (result.validatorException) {
    return "failure"; // Validator failed
  }

  const implicit = result.passedImplicit ? true : false;
  const human =
    "passedHuman" in result ? (result.passedHuman ? true : false) : undefined;
  const property =
    "passedValidator" in result ? result.passedValidator : undefined;

  // Returns the type of bad value: execption, timeout, or badvalue
  const getBadValueType = (result: FuzzTestResult): FuzzResultCategory => {
    if (result.exception) {
      return "exception"; // PUT threw exception
    } else if (result.timeout) {
      return "timeout"; // PUT timedout
    } else {
      return "badValue"; // PUT returned bad value
    }
  };
  const getBadValueTypeProperty = (
    result: FuzzTestResult
  ): FuzzResultCategory => {
    return result.passedValidator ? "ok" : "badValue"; // PUT returned bad value
  };

  // Either the human oracle or the validator may take precedence
  // over the implicit oracle if they exist. However, if both the
  // validator and the human oracle are present, then they must
  // agree. If the human and validator are present yet disagree,
  // then the disagreement is another error.
  if (human === true) {
    if (property === false) {
      return "disagree";
    } else {
      return "ok";
    }
  } else if (human === false) {
    if (property === true) {
      return "disagree";
    } else {
      return getBadValueType(result);
    }
  } else {
    if (property === true) {
      return "ok";
    } else if (property === false) {
      return getBadValueTypeProperty(result);
    } else {
      if (implicit) {
        return "ok";
      } else {
        return getBadValueType(result);
      }
    }
  }
} // fn: categorizeResult()

/**
 * Fuzzer Environment required to fuzz a function.
 */
export type FuzzEnv = {
  options: FuzzOptions; // fuzzer options
  function: FunctionDef; // the function to fuzz
  validators: FunctionRef[]; // list of the module's functions
  compositeInputGenerator?: CompositeInputGenerator; // input generator (optional)
};

/**
 * Fuzzer Test Result
 */
export type FuzzTestResults = {
  env: FuzzEnv; // fuzzer environment
  stopReason: FuzzStopReason; // why the fuzzer stopped
  elapsedTime: number; // elapsed time the fuzzer ran
  inputsGenerated: number; // number of inputs generated
  dupesGenerated: number; // number of duplicate inputs generated
  inputsSaved: number; // number of inputs saved
  results: FuzzTestResult[]; // fuzzing test results
  aggregateCoverageSummary?: CoverageSummary;
};

export * from "./analysis/typescript/ProgramDef";
export * from "./analysis/typescript/FunctionDef";
export * from "./analysis/typescript/ArgDef";
export * from "./analysis/typescript/Types";
export * from "./Types";<|MERGE_RESOLUTION|>--- conflicted
+++ resolved
@@ -233,8 +233,7 @@
         value: fnWrapper(JSON5.parse(JSON5.stringify(result.input))), // <-- Wrapper (protect the input)
       });
       result.elapsedTime = performance.now() - startElapsedTime; // stop timer
-<<<<<<< HEAD
-
+      // Move this out of the exec try/catch !!!!!!
       const fileCoverage = instrumenter.lastFileCoverage();
       const fileCoverageData: CoverageMapData = {
         [fileCoverage.path]: fileCoverage,
@@ -242,14 +241,10 @@
       const coverageMap = createCoverageMap(fileCoverageData);
       result.coverageSummary = coverageMap.getCoverageSummary();
       aggregateCoverageMap.merge(coverageMap);
-    } catch (e: any) {
-      if (isTimeoutError(e)) {
-=======
     } catch (e: unknown) {
       const msg = e instanceof Error ? e.message : JSON.stringify(e);
       const stack = e instanceof Error ? e.stack : "<no stack>";
       if (e instanceof Error && isTimeoutError(e)) {
->>>>>>> c3084432
         result.timeout = true;
         result.elapsedTime = performance.now() - result.elapsedTime;
       } else {

--- conflicted
+++ resolved
@@ -1,12 +1,6 @@
 import * as vscode from "vscode";
-<<<<<<< HEAD
-import * as fuzzer from "./fuzzer/Fuzzer";
-import { FunctionRef } from "./fuzzer/Fuzzer";
-import { FuzzPanel, FuzzPanelStateSerialized } from "./ui/FuzzPanel";
-=======
 import * as fp from "./ui/FuzzPanel";
 import * as tm from "./telemetry/Telemetry";
->>>>>>> dc7d7286
 
 const disposables: vscode.Disposable[] = []; // Keep track of disposables
 
@@ -16,43 +10,8 @@
  * @param context extension context provided by the VS Code extension host
  */
 export function activate(context: vscode.ExtensionContext): void {
-<<<<<<< HEAD
-  //
-  // --------------------------- Commands --------------------------- //
-
-  /**
-   * Push the Fuzz command to the VS Code command palette.
-   */
-  context.subscriptions.push(
-    vscode.commands.registerCommand(
-      commands.fuzz,
-      async (match?: FunctionMatch) => {
-        // Get the function name (only present on a CodeLens match)
-        const fnName: string | undefined = match ? match.ref.name : undefined;
-
-        // Get the current active document
-        const editor = vscode.window.activeTextEditor;
-        const document = match
-          ? match.document
-          : vscode.window.activeTextEditor?.document;
-        if (!document || !editor) {
-          vscode.window.showErrorMessage(
-            "Please select a function to autotest in the editor."
-          );
-          return; // If there is no active editor, return.
-        }
-
-        // Ensure the document is saved / not dirty
-        if (document.isDirty) {
-          vscode.window.showErrorMessage(
-            "Please save the file before autotesting."
-          );
-          return;
-        }
-=======
   tm.init(context);
   fp.init(context);
->>>>>>> dc7d7286
 
   // --------------------------- Commands --------------------------- //
 
@@ -78,24 +37,6 @@
     ): Promise<void> {
       // Restore content of the webview.
       fp.FuzzPanel.revive(webviewPanel, context.extensionUri, state);
-    },
-  });
-
-  // --------------------------- CodeLens --------------------------- //
-
-  // ---------------------------- Panels ---------------------------- //
-
-  /**
-   * Register a FuzzPanelSerializer so the FuzzPanel window persists
-   * across VS Code sessions.
-   */
-  vscode.window.registerWebviewPanelSerializer(FuzzPanel.viewType, {
-    async deserializeWebviewPanel(
-      webviewPanel: vscode.WebviewPanel,
-      state: FuzzPanelStateSerialized
-    ): Promise<void> {
-      // Restore content of the webview.
-      FuzzPanel.revive(webviewPanel, context.extensionUri, state);
     },
   });
 

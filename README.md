# NaNofuzz
NaNofuzz is a fast, easy-to-use automatic test suite generation tool for TypeScript that integrates with a developer's VS Code workflow.  We like working code, and NaNofuzz is designed to be used during testing or development to more quickly reach working code nirvana. NaNofuzz is available in the [the VS Code Marketplace](https://marketplace.visualstudio.com/items?itemName=penrose.nanofuzz).

![NaNofuzz Screenshot](https://github.com/nanofuzz/nanofuzz/assets/22134678/0bb9ed51-1b07-46e4-8986-ae377055dfe7)

<<<<<<< HEAD
Unlike some past automatic test suite generation tools, NaNofuzz combines multiple approaches to help you generate a test suite. You can define properties of the program similar to QuickCheck or Hypothesis, manually annotate the correctness or incorrectness of a program's output, or use an approach similar to fuzzing and automatically detect likely errors. Combining multiple approaches can help you quickly find errors and rapidly build a test suite. For example, without any guidance form you, NaNofuzz automatically draws your attention to a test if it:
=======
Unlike some past automatic test suite generation tools, NaNofuzz combines multiple approaches to help you generate a test suite. You can define properties of the program similar to QuickCheck or Hypothesis, manually annotate the correctness or incorrectness of a program's output, or use an approach similar to fuzzing and let NaNofuzz automatically detect likely errors. Combining multiple approaches can help you quickly find errors and rapidly build a test suite. For example, without any guidance form you, NaNofuzz automatically draws your attention to a test if it:
>>>>>>> 948f25e4
 - throws a runtime exception
 - returns null, NaN, Infinity, or undefined
 - does not terminate within a configurable period of time

These design choices allow NaNofuzz to be fast, lightweight, easy to integrate into an everyday workflow, and help developers quickly find important edge cases more quickly.

NaNofuzz supports standard and arrow functions with any mixture of the following parameter types:
 - Numbers (integers and floats, signed and unsigne)
 - Strings
 - Booleans
 - Literal object types
 - n-dimension arrays of any of the above
 - Optional and mandatory parameters

NaNofuzz automatically generates a test suite in these formats for use in CI:
 - Jest

The following are not yet supported:
 - Deconstructed types, OR types, Tuples, Enums, Generics, or Function types
 - Non-finite numeric inputs (NaN, Infinity, null)
 - Class and object methods
 - Compiling to module formats other than CommonJS (see [VS Code issue 130367](https://github.com/microsoft/vscode/issues/130367))
 - Support for stateful, flaky, or non-deterministic tests
 - Sandboxing external side-effects, mocks, or stubs
 - Custom generators and filters
 - Test case minimization

 NaNofuzz is a research project not presently intended for production use. Contributions are welcome to address the limitations above.

### NaNofuzz Research Paper

To reference NaNofuzz in your research, we request you to cite our upcoming ESEC/FSE'23 paper:

> Matthew C. Davis, Sangheon Choi, Sam Estep, Brad A. Myers, and Joshua Sunshine. **NaNofuzz: A Usable Tool for Automatic Test Generation**. In Proceedings of the 31st ACM Joint European Software Engineering Conference and Symposium on the Foundations of Software Engineering, 2023. (accepted and pending publication; [pre-print](https://cmumatt.github.io/assets/NaNofuzz_2023.pdf))

### Who is the NaNofuzz mascot?

A very important question! Silky anteaters are wonderfully-adapted, small, fuzzy creatures known to find and consume large quantities of bugs. Therefore, the NaNofuzz mascot is Nancy the Silky Anteater (or, NaNcy, if you prefer).

![image](https://avatars.githubusercontent.com/u/136026223?s=200&v=4)

<|MERGE_RESOLUTION|>--- conflicted
+++ resolved
@@ -3,11 +3,7 @@
 
 ![NaNofuzz Screenshot](https://github.com/nanofuzz/nanofuzz/assets/22134678/0bb9ed51-1b07-46e4-8986-ae377055dfe7)
 
-<<<<<<< HEAD
-Unlike some past automatic test suite generation tools, NaNofuzz combines multiple approaches to help you generate a test suite. You can define properties of the program similar to QuickCheck or Hypothesis, manually annotate the correctness or incorrectness of a program's output, or use an approach similar to fuzzing and automatically detect likely errors. Combining multiple approaches can help you quickly find errors and rapidly build a test suite. For example, without any guidance form you, NaNofuzz automatically draws your attention to a test if it:
-=======
 Unlike some past automatic test suite generation tools, NaNofuzz combines multiple approaches to help you generate a test suite. You can define properties of the program similar to QuickCheck or Hypothesis, manually annotate the correctness or incorrectness of a program's output, or use an approach similar to fuzzing and let NaNofuzz automatically detect likely errors. Combining multiple approaches can help you quickly find errors and rapidly build a test suite. For example, without any guidance form you, NaNofuzz automatically draws your attention to a test if it:
->>>>>>> 948f25e4
  - throws a runtime exception
  - returns null, NaN, Infinity, or undefined
  - does not terminate within a configurable period of time

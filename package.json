{
  "name": "nanofuzz",
  "displayName": "NaNofuzz",
  "publisher": "penrose",
  "version": "0.3.6",
  "description": "NaNofuzz is a fast and easy-to-use automatic test suite generator for TypeScript that runs inside VS Code",
  "repository": "https://github.com/nanofuzz/nanofuzz.git",
  "author": "The NaNofuzz Team @ Carnegie Mellon University",
  "icon": "assets/ui/logo.png",
  "galleryBanner": {
    "color": "#050d3a",
    "theme": "dark"
  },
  "license": "MIT",
  "main": "build/extension/extension.js",
<<<<<<< HEAD
  "type": "commonjs",
=======
>>>>>>> c3084432
  "files": [
    "/build"
  ],
  "engines": {
<<<<<<< HEAD
    "vscode": "^1.75.0"
=======
    "vscode": "^1.75.0",
    "node": "22.17"
>>>>>>> c3084432
  },
  "categories": [
    "Testing"
  ],
  "activationEvents": [
    "onStartupFinished",
    "onLanguage:typescript",
    "onLanguage:typescriptreact",
    "onWebviewPanel:FuzzPanel"
  ],
  "contributes": {
    "commands": [
      {
        "command": "nanofuzz.Fuzz",
        "title": "NaNofuzz",
        "category": "NaNofuzz"
      },
      {
        "command": "nanofuzz.telemetry.FlushLog",
        "title": "Flush Telemetry Log to storage",
        "category": "NaNofuzz"
      },
      {
        "command": "nanofuzz.telemetry.ClearLog",
        "title": "Clear Telemetry Log",
        "category": "NaNofuzz"
      },
      {
        "command": "nanofuzz.telemetry.log",
        "title": "Log Telemetry Event (internal)",
        "category": "NaNofuzz"
      }
    ],
    "configuration": {
      "title": "NaNofuzz",
      "properties": {
        "nanofuzz.name": {
          "title": "Change NaNofuzz' name (for studies)",
          "type": "string",
          "default": "NaNofuzz",
          "description": "Change NaNofuzz' name (for studies)"
        },
        "nanofuzz.fuzzer.maxTests": {
          "title": "Maximum number of tests",
          "type": "integer",
          "default": 1000,
          "minimum": 1,
          "description": "Maximum number of tests the fuzzer should run before stopping."
        },
        "nanofuzz.fuzzer.maxDupeInputs": {
          "title": "Maximum number of duplicate inputs",
          "type": "integer",
          "default": 1000,
          "minimum": 0,
          "description": "Maximum number of duplicate inputs the fuzzer should generate before stopping."
        },
        "nanofuzz.fuzzer.maxFailures": {
          "title": "Maximum number of failures (0=no limit)",
          "type": "integer",
          "default": 0,
          "minimum": 0,
          "description": "Maximum number of failed tests the fuzzer should run before stopping."
        },
        "nanofuzz.fuzzer.suiteTimeout": {
          "title": "Maximum time to run the fuzzer (ms)",
          "type": "integer",
          "default": 3000,
          "minimum": 0,
          "description": "Maximum time (in ms) to allow the fuzzer to run before stopping."
        },
        "nanofuzz.fuzzer.fnTimeout": {
          "title": "Timeout test after (ms)",
          "type": "integer",
          "default": 100,
          "minimum": 0,
          "description": "Maximum time (in ms) to allow a test function to run before making it as a timeout."
        },
        "nanofuzz.fuzzer.onlyFailures": {
          "title": "Report only test failures?",
          "type": "boolean",
          "default": false,
          "description": "Report only failing tests?"
        },
        "nanofuzz.ui.hideMoreOptionsButton": {
          "title": "Hide the 'More options' button?",
          "type": "boolean",
          "default": false,
          "description": "Hide the 'More options' button?"
        },
        "nanofuzz.ui.codeLens.includeValidators": {
          "title": "Show 'NaNofuzz' button for property validator functions?",
          "type": "boolean",
          "default": true,
          "description": "Show 'NaNofuzz' button for property validator functions?"
        },
        "nanofuzz.ui.codeLens.ignoreFilePattern": {
          "title": "Regex of files for NaNofuzz to ignore",
          "type": "string",
          "default": "",
          "description": "Regex of files for NaNofuzz to ignore"
        },
        "nanofuzz.argdef.strCharset": {
          "title": "String character set",
          "type": "string",
          "default": " !\"#$%&'()*+,-./0123456789:;<=>?@ABCDEFGHIJKLMNOPQRSTUVWXYZ[\\]^_`abcdefghijklmnopqrstuvwxyz{|}~",
          "description": "Characters to select from when randomly generating string inputs"
        },
        "nanofuzz.argdef.strLength.min": {
          "title": "Minimum string length",
          "type": "integer",
          "default": 0,
          "minimum": 0,
          "description": "Minimum length of a randomly-generated input string"
        },
        "nanofuzz.argdef.strLength.max": {
          "title": "Maximum string length",
          "type": "integer",
          "default": 10,
          "minimum": 0,
          "description": "Maximum length of a randomly-generated input string"
        },
        "nanofuzz.argdef.numInteger": {
          "title": "Generate integer inputs?",
          "type": "boolean",
          "default": true,
          "description": "Generate integers as numeric inputs by default?"
        },
        "nanofuzz.argdef.numSigned": {
          "title": "Generate signed inputs?",
          "type": "boolean",
          "default": false,
          "description": "Generate signed values as numeric inputs by default?"
        },
        "nanofuzz.argdef.dftDimLength.min": {
          "title": "Minimum array length",
          "type": "number",
          "default": 0,
          "minimum": 0,
          "description": "Minimum array length generate by default."
        },
        "nanofuzz.argdef.dftDimLength.max": {
          "title": "Maximum array length",
          "type": "number",
          "default": 4,
          "minimum": 0,
          "description": "Minimum array length generate by default."
        },
        "nanofuzz.argdef.anyType": {
          "title": "Treat any types as",
          "type": "string",
          "enum": [
            "number",
            "string",
            "boolean"
          ],
          "default": "number",
          "description": "Default type of any type arguments."
        },
        "nanofuzz.argdef.anyDims": {
          "title": "Array dimensions for any types",
          "type": "number",
          "default": 0,
          "minimum": 0,
          "description": "Default number of array dimensions for any types.  0=not an array."
        },
        "telemetry.active": {
          "title": "Activate telemetry? (requires restart)",
          "type": "boolean",
          "default": false,
          "minimum": 0,
          "description": "Activate telemetry?"
        }
      }
    }
  },
  "scripts": {
    "build": "node build.mjs",
    "test": "jasmine",
    "docs": "typedoc --plugin none --out docs",
    "coverage": "yarn test --coverage --watchAll=false",
    "lint": "eslint --ext js,ts,tsx src",
    "build-decls": "tsc --declaration --outDir build/dist && tsc-alias -p tsconfig.json",
    "vscode:prepublish": "yarn run compile",
    "publish": "vsce publish --yarn",
    "package": "vsce package --yarn",
    "compile": "yarn build",
    "watch": "tsc -watch -p ./",
    "pretest": "yarn run compile && yarn run lint"
  },
  "babel": {
    "presets": [
      "@babel/preset-typescript"
    ],
    "plugins": [
      [
        "@babel/plugin-transform-modules-commonjs",
        {
          "importInterop": "node"
        }
      ]
    ]
  },
  "dependencies": {
    "@datastructures-js/queue": "^4.2.1",
    "@types/vscode-webview": "^1.57.5",
    "@vscode/codicons": "^0.0.32",
    "@vscode/webview-ui-toolkit": "^1.2.2",
    "eslint": "^7.3.2",
    "immutable": "^4.1.0",
    "istanbul-lib-coverage": "^3.2.2",
    "istanbul-lib-hook": "^3.0.0",
    "istanbul-lib-instrument": "5.2.1",
    "istanbul-lib-source-maps": "^5.0.6",
    "json5": "^2.2.3",
    "seedrandom": "^3.0.5",
    "typescript": "^4.9.5"
  },
  "devDependencies": {
    "@babel/core": "^7.28.0",
    "@babel/plugin-transform-modules-commonjs": "^7.27.1",
    "@babel/preset-typescript": "^7.27.1",
    "@babel/register": "^7.27.1",
    "@types/istanbul-lib-hook": "^2.0.4",
    "@types/istanbul-lib-instrument": "^1.7.7",
    "@types/jasmine": "^5.1.8",
    "@types/node": "22.17.x",
    "@types/seedrandom": "^2.4.28",
    "@types/vscode": "^1.69.0",
    "@typescript-eslint/eslint-plugin": "^4.5.0",
    "@typescript-eslint/eslint-plugin-tslint": "^4.5.0",
    "@typescript-eslint/parser": "^4.5.0",
    "@vscode/vsce": "^3.6.0",
    "cross-env": "^10.0.0",
    "esbuild": "^0.25.0",
    "escape-goat": "^4.0.0",
    "eslint-config-prettier": "^6.13.0",
    "eslint-plugin-eslint-comments": "^3.2.0",
    "eslint-plugin-import": "^2.22.1",
    "eslint-plugin-jsdoc": "^30.7.3",
    "eslint-plugin-react": "^7.28.0",
    "jasmine": "5.9.0",
    "jsdom": "^26.1.0",
    "nanofuzz-study": "nanofuzz/nanofuzz-study#main",
    "tsc-alias": "^1.6.7",
    "tslib": "^2.1.0",
    "typedoc": "^0.22.11",
    "typedoc-plugin-markdown": "^3.11.13"
  }
}<|MERGE_RESOLUTION|>--- conflicted
+++ resolved
@@ -13,20 +13,12 @@
   },
   "license": "MIT",
   "main": "build/extension/extension.js",
-<<<<<<< HEAD
-  "type": "commonjs",
-=======
->>>>>>> c3084432
   "files": [
     "/build"
   ],
   "engines": {
-<<<<<<< HEAD
-    "vscode": "^1.75.0"
-=======
     "vscode": "^1.75.0",
     "node": "22.17"
->>>>>>> c3084432
   },
   "categories": [
     "Testing"

--- conflicted
+++ resolved
@@ -2,17 +2,10 @@
   "name": "nanofuzz",
   "displayName": "NaNofuzz",
   "publisher": "penrose",
-<<<<<<< HEAD
-  "version": "0.1.15-DEV",
-  "description": "Automatic test suite generator for TypeScript",
-  "repository": "https://github.com/nanofuzz/nanofuzz.git",
-  "author": "Carnegie Mellon University",
-=======
   "version": "0.1.15",
   "description": "Automatic test suite generator for TypeScript",
   "repository": "https://github.com/nanofuzz/nanofuzz.git",
   "author": "The NaNofuzz Team @ Carnegie Mellon University",
->>>>>>> 98f3da7c
   "license": "MIT",
   "main": "build/extension/extension.js",
   "module": "build/dist/index.esm.js",

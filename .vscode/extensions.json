{
  "recommendations": [
    "dbaeumer.vscode-eslint",
<<<<<<< HEAD
    "tobermory.es6-string-html",
    "firsttris.vscode-jest-runner",
    "eamodio.tsl-problem-matcher"
=======
    "esbenp.prettier-vscode",
    "firsttris.vscode-jest-runner",
    "tobermory.es6-string-html"
>>>>>>> 6ea5b594
  ]
}<|MERGE_RESOLUTION|>--- conflicted
+++ resolved
@@ -1,14 +1,9 @@
 {
   "recommendations": [
     "dbaeumer.vscode-eslint",
-<<<<<<< HEAD
-    "tobermory.es6-string-html",
-    "firsttris.vscode-jest-runner",
-    "eamodio.tsl-problem-matcher"
-=======
+    "eamodio.tsl-problem-matcher",
     "esbenp.prettier-vscode",
     "firsttris.vscode-jest-runner",
     "tobermory.es6-string-html"
->>>>>>> 6ea5b594
   ]
 }